--- conflicted
+++ resolved
@@ -437,17 +437,6 @@
         throw new PrestoException(NOT_SUPPORTED, "This connector does not support creating tables with data");
     }
 
-<<<<<<< HEAD
-    default ConnectorOutputTableHandle beginCreateTable(ConnectorSession session, ConnectorTableMetadata tableMetadata, Optional<ConnectorNewTableLayout> layout, RetryMode retryMode)
-    {
-        if (retryMode != RetryMode.NO_RETRIES) {
-            throw new PrestoException(NOT_SUPPORTED, "This connector does not support query retries");
-        }
-        return beginCreateTable(session, tableMetadata, layout);
-    }
-
-=======
->>>>>>> 1f4a988a
     default Optional<ConnectorTableExecuteHandle> getTableHandleForExecute(
             ConnectorSession session,
             ConnectorTableHandle tableHandle,
@@ -599,8 +588,6 @@
         return beginInsert(session, tableHandle);
     }
 
-<<<<<<< HEAD
-=======
     /**
      * Begin the atomic creation of a table with data.
      *
@@ -619,7 +606,6 @@
         return beginCreateTable(session, tableMetadata, layout);
     }
 
->>>>>>> 1f4a988a
     /**
      * Finish a table creation with data after the data is written.
      */
