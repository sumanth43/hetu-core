/*
 * Licensed under the Apache License, Version 2.0 (the "License");
 * you may not use this file except in compliance with the License.
 * You may obtain a copy of the License at
 *
 *     http://www.apache.org/licenses/LICENSE-2.0
 *
 * Unless required by applicable law or agreed to in writing, software
 * distributed under the License is distributed on an "AS IS" BASIS,
 * WITHOUT WARRANTIES OR CONDITIONS OF ANY KIND, either express or implied.
 * See the License for the specific language governing permissions and
 * limitations under the License.
 */
package io.prestosql.sql.planner.sanity;

import com.google.common.collect.ImmutableList;
import com.google.common.collect.ImmutableSet;
import io.prestosql.Session;
import io.prestosql.execution.warnings.WarningCollector;
import io.prestosql.metadata.Metadata;
import io.prestosql.spi.plan.AggregationNode;
import io.prestosql.spi.plan.AggregationNode.Aggregation;
import io.prestosql.spi.plan.CTEScanNode;
import io.prestosql.spi.plan.ExceptNode;
import io.prestosql.spi.plan.FilterNode;
import io.prestosql.spi.plan.GroupIdNode;
import io.prestosql.spi.plan.IntersectNode;
import io.prestosql.spi.plan.JoinNode;
import io.prestosql.spi.plan.LimitNode;
import io.prestosql.spi.plan.MarkDistinctNode;
import io.prestosql.spi.plan.PlanNode;
import io.prestosql.spi.plan.ProjectNode;
import io.prestosql.spi.plan.SetOperationNode;
import io.prestosql.spi.plan.Symbol;
import io.prestosql.spi.plan.TableScanNode;
import io.prestosql.spi.plan.TopNNode;
import io.prestosql.spi.plan.UnionNode;
import io.prestosql.spi.plan.ValuesNode;
import io.prestosql.spi.plan.WindowNode;
import io.prestosql.spi.relation.RowExpression;
import io.prestosql.sql.planner.SymbolsExtractor;
import io.prestosql.sql.planner.TypeAnalyzer;
import io.prestosql.sql.planner.TypeProvider;
import io.prestosql.sql.planner.plan.ApplyNode;
import io.prestosql.sql.planner.plan.AssignUniqueId;
import io.prestosql.sql.planner.plan.CreateIndexNode;
import io.prestosql.sql.planner.plan.CubeFinishNode;
import io.prestosql.sql.planner.plan.DeleteNode;
import io.prestosql.sql.planner.plan.DistinctLimitNode;
import io.prestosql.sql.planner.plan.EnforceSingleRowNode;
import io.prestosql.sql.planner.plan.ExchangeNode;
import io.prestosql.sql.planner.plan.ExplainAnalyzeNode;
import io.prestosql.sql.planner.plan.IndexJoinNode;
import io.prestosql.sql.planner.plan.IndexSourceNode;
import io.prestosql.sql.planner.plan.InternalPlanVisitor;
import io.prestosql.sql.planner.plan.LateralJoinNode;
import io.prestosql.sql.planner.plan.OffsetNode;
import io.prestosql.sql.planner.plan.OutputNode;
import io.prestosql.sql.planner.plan.RemoteSourceNode;
import io.prestosql.sql.planner.plan.RowNumberNode;
import io.prestosql.sql.planner.plan.SampleNode;
import io.prestosql.sql.planner.plan.SemiJoinNode;
import io.prestosql.sql.planner.plan.SortNode;
import io.prestosql.sql.planner.plan.SpatialJoinNode;
import io.prestosql.sql.planner.plan.StatisticAggregationsDescriptor;
import io.prestosql.sql.planner.plan.StatisticsWriterNode;
import io.prestosql.sql.planner.plan.TableDeleteNode;
import io.prestosql.sql.planner.plan.TableExecuteNode;
import io.prestosql.sql.planner.plan.TableFinishNode;
import io.prestosql.sql.planner.plan.TableUpdateNode;
import io.prestosql.sql.planner.plan.TableWriterNode;
import io.prestosql.sql.planner.plan.TopNRankingNumberNode;
import io.prestosql.sql.planner.plan.UnnestNode;
import io.prestosql.sql.planner.plan.UpdateIndexNode;
import io.prestosql.sql.planner.plan.UpdateNode;
import io.prestosql.sql.planner.plan.VacuumTableNode;

import java.util.Collection;
import java.util.HashMap;
import java.util.HashSet;
import java.util.List;
import java.util.Map;
import java.util.Optional;
import java.util.Set;

import static com.google.common.base.Preconditions.checkArgument;
import static com.google.common.base.Preconditions.checkState;
import static com.google.common.collect.ImmutableSet.toImmutableSet;
import static io.prestosql.sql.planner.optimizations.IndexJoinOptimizer.IndexKeyTracer;
import static io.prestosql.sql.relational.OriginalExpressionUtils.castToExpression;
import static io.prestosql.sql.relational.OriginalExpressionUtils.isExpression;

/**
 * Ensures that all dependencies (i.e., symbols in expressions) for a plan node are provided by its source nodes
 */
public final class ValidateDependenciesChecker
        implements PlanSanityChecker.Checker
{
    @Override
    public void validate(PlanNode plan, Session session, Metadata metadata, TypeAnalyzer typeAnalyzer, TypeProvider types, WarningCollector warningCollector)
    {
        validate(plan);
    }

    public static void validate(PlanNode plan)
    {
        plan.accept(new Visitor(), ImmutableSet.of());
    }

    private static class Visitor
            extends InternalPlanVisitor<Void, Set<Symbol>>
    {
        @Override
        public Void visitPlan(PlanNode node, Set<Symbol> boundSymbols)
        {
            throw new UnsupportedOperationException("not yet implemented: " + node.getClass().getName());
        }

        @Override
        public Void visitExplainAnalyze(ExplainAnalyzeNode node, Set<Symbol> boundSymbols)
        {
            PlanNode source = node.getSource();
            source.accept(this, boundSymbols); // visit child

            return null;
        }

        @Override
        public Void visitAggregation(AggregationNode node, Set<Symbol> boundSymbols)
        {
            PlanNode source = node.getSource();
            source.accept(this, boundSymbols); // visit child

            Set<Symbol> inputs = createInputs(source, boundSymbols);
            checkDependencies(inputs, node.getGroupingKeys(), "Invalid node. Grouping key symbols (%s) not in source plan output (%s)", node.getGroupingKeys(), node.getSource().getOutputSymbols());

            for (Aggregation aggregation : node.getAggregations().values()) {
                Set<Symbol> dependencies = SymbolsExtractor.extractUnique(aggregation);
                checkDependencies(inputs, dependencies, "Invalid node. Aggregation dependencies (%s) not in source plan output (%s)", dependencies, node.getSource().getOutputSymbols());
                aggregation.getMask().ifPresent(mask -> {
                    checkDependencies(inputs, ImmutableSet.of(mask), "Invalid node. Aggregation mask symbol (%s) not in source plan output (%s)", mask, node.getSource().getOutputSymbols());
                });
            }

            return null;
        }

        @Override
        public Void visitCreateIndex(CreateIndexNode node, Set<Symbol> boundSymbols)
        {
            return null;
        }

        @Override
        public Void visitUpdateIndex(UpdateIndexNode node, Set<Symbol> boundSymbols)
        {
            return null;
        }

        @Override
        public Void visitGroupId(GroupIdNode node, Set<Symbol> boundSymbols)
        {
            PlanNode source = node.getSource();
            source.accept(this, boundSymbols); // visit child

            checkDependencies(source.getOutputSymbols(), node.getInputSymbols(), "Invalid node. Grouping symbols (%s) not in source plan output (%s)", node.getInputSymbols(), source.getOutputSymbols());

            return null;
        }

        @Override
        public Void visitMarkDistinct(MarkDistinctNode node, Set<Symbol> boundSymbols)
        {
            PlanNode source = node.getSource();
            source.accept(this, boundSymbols); // visit child

            checkDependencies(source.getOutputSymbols(), node.getDistinctSymbols(), "Invalid node. Mark distinct symbols (%s) not in source plan output (%s)", node.getDistinctSymbols(), source.getOutputSymbols());

            return null;
        }

        @Override
        public Void visitWindow(WindowNode node, Set<Symbol> boundSymbols)
        {
            PlanNode source = node.getSource();
            source.accept(this, boundSymbols); // visit child

            Set<Symbol> inputs = createInputs(source, boundSymbols);

            checkDependencies(inputs, node.getPartitionBy(), "Invalid node. Partition by symbols (%s) not in source plan output (%s)", node.getPartitionBy(), node.getSource().getOutputSymbols());
            if (node.getOrderingScheme().isPresent()) {
                checkDependencies(
                        inputs,
                        node.getOrderingScheme().get().getOrderBy(),
                        "Invalid node. Order by symbols (%s) not in source plan output (%s)",
                        node.getOrderingScheme().get().getOrderBy(), node.getSource().getOutputSymbols());
            }

            ImmutableList.Builder<Symbol> bounds = ImmutableList.builder();
            for (WindowNode.Frame frame : node.getFrames()) {
                if (frame.getStartValue().isPresent()) {
                    bounds.add(frame.getStartValue().get());
                }
                if (frame.getEndValue().isPresent()) {
                    bounds.add(frame.getEndValue().get());
                }
            }
            checkDependencies(inputs, bounds.build(), "Invalid node. Frame bounds (%s) not in source plan output (%s)", bounds.build(), node.getSource().getOutputSymbols());

            for (WindowNode.Function function : node.getWindowFunctions().values()) {
                Set<Symbol> dependencies = SymbolsExtractor.extractUnique(function);
                checkDependencies(inputs, dependencies, "Invalid node. Window function dependencies (%s) not in source plan output (%s)", dependencies, node.getSource().getOutputSymbols());
            }

            return null;
        }

        @Override
        public Void visitTopNRankingNumber(TopNRankingNumberNode node, Set<Symbol> boundSymbols)
        {
            PlanNode source = node.getSource();
            source.accept(this, boundSymbols); // visit child

            Set<Symbol> inputs = createInputs(source, boundSymbols);
            checkDependencies(inputs, node.getPartitionBy(), "Invalid node. Partition by symbols (%s) not in source plan output (%s)", node.getPartitionBy(), node.getSource().getOutputSymbols());
            checkDependencies(
                    inputs,
                    node.getOrderingScheme().getOrderBy(),
                    "Invalid node. Order by symbols (%s) not in source plan output (%s)",
                    node.getOrderingScheme().getOrderBy(), node.getSource().getOutputSymbols());

            return null;
        }

        @Override
        public Void visitRowNumber(RowNumberNode node, Set<Symbol> boundSymbols)
        {
            PlanNode source = node.getSource();
            source.accept(this, boundSymbols); // visit child

            checkDependencies(source.getOutputSymbols(), node.getPartitionBy(), "Invalid node. Partition by symbols (%s) not in source plan output (%s)", node.getPartitionBy(), node.getSource().getOutputSymbols());

            return null;
        }

        @Override
        public Void visitFilter(FilterNode node, Set<Symbol> boundSymbols)
        {
            PlanNode source = node.getSource();
            source.accept(this, boundSymbols); // visit child

            Set<Symbol> inputs = createInputs(source, boundSymbols);
            checkDependencies(inputs, node.getOutputSymbols(), "Invalid node. Output symbols (%s) not in source plan output (%s)", node.getOutputSymbols(), node.getSource().getOutputSymbols());

            Set<Symbol> dependencies;
            if (isExpression(node.getPredicate())) {
                dependencies = SymbolsExtractor.extractUnique(castToExpression(node.getPredicate()));
            }
            else {
                Map<Integer, Symbol> layout = new HashMap<>();
                int channel = 0;
                for (Symbol symbol : node.getSource().getOutputSymbols()) {
                    layout.put(channel++, symbol);
                }
                dependencies = SymbolsExtractor.extractUnique(node.getPredicate(), layout);
            }
            checkDependencies(inputs, dependencies, "Invalid node. Predicate dependencies (%s) not in source plan output (%s)", dependencies, node.getSource().getOutputSymbols());

            return null;
        }

        @Override
        public Void visitSample(SampleNode node, Set<Symbol> boundSymbols)
        {
            PlanNode source = node.getSource();
            source.accept(this, boundSymbols); // visit child

            return null;
        }

        @Override
        public Void visitProject(ProjectNode node, Set<Symbol> boundSymbols)
        {
            PlanNode source = node.getSource();
            source.accept(this, boundSymbols); // visit child

            Set<Symbol> inputs = createInputs(source, boundSymbols);
            for (RowExpression expression : node.getAssignments().getExpressions()) {
                Set<Symbol> dependencies;
                if (isExpression(expression)) {
                    dependencies = SymbolsExtractor.extractUnique(castToExpression(expression));
                }
                else {
                    dependencies = SymbolsExtractor.extractUnique(expression);
                }
                checkDependencies(inputs, dependencies, "Invalid node. Expression dependencies (%s) not in source plan output (%s)", dependencies, inputs);
            }

            return null;
        }

        @Override
        public Void visitTopN(TopNNode node, Set<Symbol> boundSymbols)
        {
            PlanNode source = node.getSource();
            source.accept(this, boundSymbols); // visit child

            Set<Symbol> inputs = createInputs(source, boundSymbols);
            checkDependencies(inputs, node.getOutputSymbols(), "Invalid node. Output symbols (%s) not in source plan output (%s)", node.getOutputSymbols(), node.getSource().getOutputSymbols());
            checkDependencies(
                    inputs,
                    node.getOrderingScheme().getOrderBy(),
                    "Invalid node. Order by dependencies (%s) not in source plan output (%s)",
                    node.getOrderingScheme().getOrderBy(),
                    node.getSource().getOutputSymbols());

            return null;
        }

        @Override
        public Void visitSort(SortNode node, Set<Symbol> boundSymbols)
        {
            PlanNode source = node.getSource();
            source.accept(this, boundSymbols); // visit child

            Set<Symbol> inputs = createInputs(source, boundSymbols);
            checkDependencies(inputs, node.getOutputSymbols(), "Invalid node. Output symbols (%s) not in source plan output (%s)", node.getOutputSymbols(), node.getSource().getOutputSymbols());
            checkDependencies(
                    inputs,
                    node.getOrderingScheme().getOrderBy(),
                    "Invalid node. Order by dependencies (%s) not in source plan output (%s)",
                    node.getOrderingScheme().getOrderBy(), node.getSource().getOutputSymbols());

            return null;
        }

        @Override
        public Void visitOutput(OutputNode node, Set<Symbol> boundSymbols)
        {
            PlanNode source = node.getSource();
            source.accept(this, boundSymbols); // visit child

            checkDependencies(source.getOutputSymbols(), node.getOutputSymbols(), "Invalid node. Output column dependencies (%s) not in source plan output (%s)", node.getOutputSymbols(), source.getOutputSymbols());

            return null;
        }

        @Override
        public Void visitOffset(OffsetNode node, Set<Symbol> boundSymbols)
        {
            PlanNode source = node.getSource();
            source.accept(this, boundSymbols); // visit child

            return null;
        }

        @Override
        public Void visitLimit(LimitNode node, Set<Symbol> boundSymbols)
        {
            PlanNode source = node.getSource();
            source.accept(this, boundSymbols); // visit child

            return null;
        }

        @Override
        public Void visitDistinctLimit(DistinctLimitNode node, Set<Symbol> boundSymbols)
        {
            PlanNode source = node.getSource();
            source.accept(this, boundSymbols); // visit child

            checkDependencies(source.getOutputSymbols(), node.getOutputSymbols(), "Invalid node. Output column dependencies (%s) not in source plan output (%s)", node.getOutputSymbols(), source.getOutputSymbols());

            return null;
        }

        @Override
        public Void visitJoin(JoinNode node, Set<Symbol> boundSymbols)
        {
            node.getLeft().accept(this, boundSymbols);
            node.getRight().accept(this, boundSymbols);

            Set<Symbol> leftInputs = createInputs(node.getLeft(), boundSymbols);
            Set<Symbol> rightInputs = createInputs(node.getRight(), boundSymbols);
            Set<Symbol> allInputs = ImmutableSet.<Symbol>builder()
                    .addAll(leftInputs)
                    .addAll(rightInputs)
                    .build();

            for (JoinNode.EquiJoinClause clause : node.getCriteria()) {
                checkArgument(leftInputs.contains(clause.getLeft()), "Symbol from join clause (%s) not in left source (%s)", clause.getLeft(), node.getLeft().getOutputSymbols());
                checkArgument(rightInputs.contains(clause.getRight()), "Symbol from join clause (%s) not in right source (%s)", clause.getRight(), node.getRight().getOutputSymbols());
            }

            node.getFilter().ifPresent(predicate -> {
                Set<Symbol> predicateSymbols;
                if (isExpression(predicate)) {
                    predicateSymbols = SymbolsExtractor.extractUnique(castToExpression(predicate));
                }
                else {
                    predicateSymbols = SymbolsExtractor.extractUnique(predicate);
                }
                checkArgument(
                        allInputs.containsAll(predicateSymbols),
                        "Symbol from filter (%s) not in sources (%s)",
                        predicateSymbols,
                        allInputs);
            });

            checkLeftOutputSymbolsBeforeRight(node.getLeft().getOutputSymbols(), node.getOutputSymbols());
            return null;
        }

        @Override
        public Void visitSemiJoin(SemiJoinNode node, Set<Symbol> boundSymbols)
        {
            node.getSource().accept(this, boundSymbols);
            node.getFilteringSource().accept(this, boundSymbols);

            checkArgument(node.getSource().getOutputSymbols().contains(node.getSourceJoinSymbol()), "Symbol from semi join clause (%s) not in source (%s)", node.getSourceJoinSymbol(), node.getSource().getOutputSymbols());
            checkArgument(node.getFilteringSource().getOutputSymbols().contains(node.getFilteringSourceJoinSymbol()), "Symbol from semi join clause (%s) not in filtering source (%s)", node.getSourceJoinSymbol(), node.getFilteringSource().getOutputSymbols());

            Set<Symbol> outputs = createInputs(node, boundSymbols);
            checkArgument(outputs.containsAll(node.getSource().getOutputSymbols()), "Semi join output symbols (%s) must contain all of the source symbols (%s)", node.getOutputSymbols(), node.getSource().getOutputSymbols());
            checkArgument(outputs.contains(node.getSemiJoinOutput()),
                    "Semi join output symbols (%s) must contain join result (%s)",
                    node.getOutputSymbols(),
                    node.getSemiJoinOutput());

            return null;
        }

        @Override
        public Void visitSpatialJoin(SpatialJoinNode node, Set<Symbol> boundSymbols)
        {
            node.getLeft().accept(this, boundSymbols);
            node.getRight().accept(this, boundSymbols);

            Set<Symbol> leftInputs = createInputs(node.getLeft(), boundSymbols);
            Set<Symbol> rightInputs = createInputs(node.getRight(), boundSymbols);
            Set<Symbol> allInputs = ImmutableSet.<Symbol>builder()
                    .addAll(leftInputs)
                    .addAll(rightInputs)
                    .build();

            Set<Symbol> predicateSymbols = SymbolsExtractor.extractUnique(node.getFilter());
            checkArgument(
                    allInputs.containsAll(predicateSymbols),
                    "Symbol from filter (%s) not in sources (%s)",
                    predicateSymbols,
                    allInputs);

            checkLeftOutputSymbolsBeforeRight(node.getLeft().getOutputSymbols(), node.getOutputSymbols());
            return null;
        }

        private void checkLeftOutputSymbolsBeforeRight(List<Symbol> leftSymbols, List<Symbol> outputSymbols)
        {
            int leftMaxPosition = -1;
            Optional<Integer> rightMinPosition = Optional.empty();
            Set<Symbol> leftSymbolsSet = new HashSet<>(leftSymbols);
            for (int i = 0; i < outputSymbols.size(); i++) {
                Symbol symbol = outputSymbols.get(i);
                if (leftSymbolsSet.contains(symbol)) {
                    leftMaxPosition = i;
                }
                else if (!rightMinPosition.isPresent()) {
                    rightMinPosition = Optional.of(i);
                }
            }
            checkState(!rightMinPosition.isPresent() || rightMinPosition.get() > leftMaxPosition, "Not all left output symbols are before right output symbols");
        }

        @Override
        public Void visitIndexJoin(IndexJoinNode node, Set<Symbol> boundSymbols)
        {
            node.getProbeSource().accept(this, boundSymbols);
            node.getIndexSource().accept(this, boundSymbols);

            Set<Symbol> probeInputs = createInputs(node.getProbeSource(), boundSymbols);
            Set<Symbol> indexSourceInputs = createInputs(node.getIndexSource(), boundSymbols);
            for (IndexJoinNode.EquiJoinClause clause : node.getCriteria()) {
                checkArgument(probeInputs.contains(clause.getProbe()), "Probe symbol from index join clause (%s) not in probe source (%s)", clause.getProbe(), node.getProbeSource().getOutputSymbols());
                checkArgument(indexSourceInputs.contains(clause.getIndex()), "Index symbol from index join clause (%s) not in index source (%s)", clause.getIndex(), node.getIndexSource().getOutputSymbols());
            }

            Set<Symbol> lookupSymbols = node.getCriteria().stream()
                    .map(IndexJoinNode.EquiJoinClause::getIndex)
                    .collect(toImmutableSet());
            Map<Symbol, Symbol> trace = IndexKeyTracer.trace(node.getIndexSource(), lookupSymbols);
            checkArgument(!trace.isEmpty() && lookupSymbols.containsAll(trace.keySet()),
                    "Index lookup symbols are not traceable to index source: %s",
                    lookupSymbols);

            return null;
        }

        @Override
        public Void visitIndexSource(IndexSourceNode node, Set<Symbol> boundSymbols)
        {
            checkDependencies(node.getOutputSymbols(), node.getLookupSymbols(), "Lookup symbols must be part of output symbols");
            checkDependencies(node.getAssignments().keySet(), node.getOutputSymbols(), "Assignments must contain mappings for output symbols");

            return null;
        }

        @Override
        public Void visitTableScan(TableScanNode node, Set<Symbol> boundSymbols)
        {
            //We don't have to do a check here as TableScanNode has no dependencies.
            return null;
        }

        @Override
        public Void visitVacuumTable(VacuumTableNode node, Set<Symbol> context)
        {
            //We don't have to do a check here as TableScanNode has no dependencies.
            return null;
        }

        @Override
        public Void visitValues(ValuesNode node, Set<Symbol> boundSymbols)
        {
            Set<Symbol> correlatedDependencies = SymbolsExtractor.extractUnique(node);
            checkDependencies(
                    boundSymbols,
                    correlatedDependencies,
                    "Invalid node. Expression correlated dependencies (%s) not satisfied by (%s)",
                    correlatedDependencies,
                    boundSymbols);
            return null;
        }

        @Override
        public Void visitUnnest(UnnestNode node, Set<Symbol> boundSymbols)
        {
            PlanNode source = node.getSource();
            source.accept(this, boundSymbols);

            Set<Symbol> required = ImmutableSet.<Symbol>builder()
                    .addAll(node.getReplicateSymbols())
                    .addAll(node.getUnnestSymbols().keySet())
                    .build();

            checkDependencies(source.getOutputSymbols(), required, "Invalid node. Dependencies (%s) not in source plan output (%s)", required, source.getOutputSymbols());

            return null;
        }

        @Override
        public Void visitRemoteSource(RemoteSourceNode node, Set<Symbol> boundSymbols)
        {
            return null;
        }

        @Override
        public Void visitExchange(ExchangeNode node, Set<Symbol> boundSymbols)
        {
            for (int i = 0; i < node.getSources().size(); i++) {
                PlanNode subplan = node.getSources().get(i);
                checkDependencies(subplan.getOutputSymbols(), node.getInputs().get(i), "EXCHANGE subplan must provide all of the necessary symbols");
                subplan.accept(this, boundSymbols); // visit child
            }

            checkDependencies(node.getOutputSymbols(), node.getPartitioningScheme().getOutputLayout(), "EXCHANGE must provide all of the necessary symbols for partition function");

            return null;
        }

        @Override
        public Void visitTableWriter(TableWriterNode node, Set<Symbol> boundSymbols)
        {
            PlanNode source = node.getSource();
            source.accept(this, boundSymbols); // visit child

            return null;
        }

        @Override
        public Void visitDelete(DeleteNode node, Set<Symbol> boundSymbols)
        {
            PlanNode source = node.getSource();
            source.accept(this, boundSymbols); // visit child

            checkArgument(source.getOutputSymbols().contains(node.getRowId()), "Invalid node. Row ID symbol (%s) is not in source plan output (%s)", node.getRowId(), node.getSource().getOutputSymbols());

            return null;
        }

        @Override
        public Void visitUpdate(UpdateNode node, Set<Symbol> boundSymbols)
        {
            PlanNode source = node.getSource();
            source.accept(this, boundSymbols); // visit child

            checkArgument(source.getOutputSymbols().contains(node.getRowId()), "Invalid node. Row ID symbol (%s) is not in source plan output (%s)", node.getRowId(), node.getSource().getOutputSymbols());
            checkArgument(source.getOutputSymbols().containsAll(node.getColumnValueAndRowIdSymbols()), "Invalid node. Some UPDATE SET expression symbols (%s) are not contained in the outputSymbols (%s)", node.getColumnValueAndRowIdSymbols(), source.getOutputSymbols());

            return null;
        }

        @Override
        public Void visitTableDelete(TableDeleteNode node, Set<Symbol> boundSymbols)
        {
            return null;
        }

        @Override
        public Void visitTableUpdate(TableUpdateNode node, Set<Symbol> boundSymbols)
        {
            return null;
        }

        @Override
        public Void visitTableExecute(PlanNode node, Set<Symbol> context)
        {
<<<<<<< HEAD
//        public Void visitTableExecute(PlanNode node, Set<Symbol> context) {
=======
>>>>>>> 1f4a988a
            TableExecuteNode tableExecuteNode = (TableExecuteNode) node;
            PlanNode source = tableExecuteNode.getSource();
            source.accept(this, context); // visit child
            return null;
        }

        @Override
        public Void visitStatisticsWriterNode(StatisticsWriterNode node, Set<Symbol> boundSymbols)
        {
            node.getSource().accept(this, boundSymbols); // visit child

            StatisticAggregationsDescriptor<Symbol> descriptor = node.getDescriptor();
            Set<Symbol> dependencies = ImmutableSet.<Symbol>builder()
                    .addAll(descriptor.getGrouping().values())
                    .addAll(descriptor.getColumnStatistics().values())
                    .addAll(descriptor.getTableStatistics().values())
                    .build();
            List<Symbol> outputSymbols = node.getSource().getOutputSymbols();
            checkDependencies(dependencies, dependencies, "Invalid node. Dependencies (%s) not in source plan output (%s)", dependencies, outputSymbols);
            return null;
        }

        @Override
        public Void visitTableFinish(TableFinishNode node, Set<Symbol> boundSymbols)
        {
            node.getSource().accept(this, boundSymbols); // visit child

            return null;
        }

        @Override
        public Void visitCubeFinish(CubeFinishNode node, Set<Symbol> boundSymbols)
        {
            node.getSource().accept(this, boundSymbols); //visit child

            return null;
        }

        @Override
        public Void visitUnion(UnionNode node, Set<Symbol> boundSymbols)
        {
            return visitSetOperation(node, boundSymbols);
        }

        private Void visitSetOperation(SetOperationNode node, Set<Symbol> boundSymbols)
        {
            for (int i = 0; i < node.getSources().size(); i++) {
                PlanNode subplan = node.getSources().get(i);
                checkDependencies(subplan.getOutputSymbols(), node.sourceOutputLayout(i), "%s subplan must provide all of the necessary symbols", node.getClass().getSimpleName());
                subplan.accept(this, boundSymbols); // visit child
            }

            return null;
        }

        @Override
        public Void visitIntersect(IntersectNode node, Set<Symbol> boundSymbols)
        {
            return visitSetOperation(node, boundSymbols);
        }

        @Override
        public Void visitExcept(ExceptNode node, Set<Symbol> boundSymbols)
        {
            return visitSetOperation(node, boundSymbols);
        }

        @Override
        public Void visitEnforceSingleRow(EnforceSingleRowNode node, Set<Symbol> boundSymbols)
        {
            node.getSource().accept(this, boundSymbols); // visit child

            return null;
        }

        @Override
        public Void visitAssignUniqueId(AssignUniqueId node, Set<Symbol> boundSymbols)
        {
            node.getSource().accept(this, boundSymbols); // visit child

            return null;
        }

        @Override
        public Void visitApply(ApplyNode node, Set<Symbol> boundSymbols)
        {
            Set<Symbol> subqueryCorrelation = ImmutableSet.<Symbol>builder()
                    .addAll(boundSymbols)
                    .addAll(node.getCorrelation())
                    .build();

            node.getInput().accept(this, boundSymbols); // visit child
            node.getSubquery().accept(this, subqueryCorrelation); // visit child

            checkDependencies(node.getInput().getOutputSymbols(), node.getCorrelation(), "APPLY input must provide all the necessary correlation symbols for subquery");
            checkDependencies(SymbolsExtractor.extractUnique(node.getSubquery()), node.getCorrelation(), "not all APPLY correlation symbols are used in subquery");

            ImmutableSet<Symbol> inputs = ImmutableSet.<Symbol>builder()
                    .addAll(createInputs(node.getSubquery(), boundSymbols))
                    .addAll(createInputs(node.getInput(), boundSymbols))
                    .build();

            for (RowExpression expression : node.getSubqueryAssignments().getExpressions()) {
                Set<Symbol> dependencies;
                if (isExpression(expression)) {
                    dependencies = SymbolsExtractor.extractUnique(castToExpression(expression));
                }
                else {
                    dependencies = SymbolsExtractor.extractUnique(expression);
                }
                checkDependencies(inputs, dependencies, "Invalid node. Expression dependencies (%s) not in source plan output (%s)", dependencies, inputs);
            }

            return null;
        }

        @Override
        public Void visitLateralJoin(LateralJoinNode node, Set<Symbol> boundSymbols)
        {
            Set<Symbol> subqueryCorrelation = ImmutableSet.<Symbol>builder()
                    .addAll(boundSymbols)
                    .addAll(node.getCorrelation())
                    .build();

            node.getInput().accept(this, boundSymbols); // visit child
            node.getSubquery().accept(this, subqueryCorrelation); // visit child

            checkDependencies(
                    node.getInput().getOutputSymbols(),
                    node.getCorrelation(),
                    "LATERAL input must provide all the necessary correlation symbols for subquery");
            checkDependencies(
                    SymbolsExtractor.extractUnique(node.getSubquery()),
                    node.getCorrelation(),
                    "not all LATERAL correlation symbols are used in subquery");

            Set<Symbol> inputs = ImmutableSet.<Symbol>builder()
                    .addAll(createInputs(node.getInput(), boundSymbols))
                    .addAll(createInputs(node.getSubquery(), boundSymbols))
                    .build();

            Set<Symbol> filterSymbols = SymbolsExtractor.extractUnique(node.getFilter());

            checkDependencies(inputs, filterSymbols, "filter symbols (%s) not in sources (%s)", filterSymbols, inputs);

            return null;
        }

        @Override
        public Void visitCTEScan(CTEScanNode node, Set<Symbol> boundSymbols)
        {
            node.getSource().accept(this, boundSymbols); // visit child

            return null;
        }

        private static ImmutableSet<Symbol> createInputs(PlanNode source, Set<Symbol> boundSymbols)
        {
            return ImmutableSet.<Symbol>builder()
                    .addAll(source.getOutputSymbols())
                    .addAll(boundSymbols)
                    .build();
        }
    }

    private static void checkDependencies(Collection<Symbol> inputs, Collection<Symbol> required, String message, Object... parameters)
    {
        checkArgument(ImmutableSet.copyOf(inputs).containsAll(required), message, parameters);
    }
}<|MERGE_RESOLUTION|>--- conflicted
+++ resolved
@@ -614,10 +614,6 @@
         @Override
         public Void visitTableExecute(PlanNode node, Set<Symbol> context)
         {
-<<<<<<< HEAD
-//        public Void visitTableExecute(PlanNode node, Set<Symbol> context) {
-=======
->>>>>>> 1f4a988a
             TableExecuteNode tableExecuteNode = (TableExecuteNode) node;
             PlanNode source = tableExecuteNode.getSource();
             source.accept(this, context); // visit child
