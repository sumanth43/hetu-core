/*
 * Licensed under the Apache License, Version 2.0 (the "License");
 * you may not use this file except in compliance with the License.
 * You may obtain a copy of the License at
 *
 *     http://www.apache.org/licenses/LICENSE-2.0
 *
 * Unless required by applicable law or agreed to in writing, software
 * distributed under the License is distributed on an "AS IS" BASIS,
 * WITHOUT WARRANTIES OR CONDITIONS OF ANY KIND, either express or implied.
 * See the License for the specific language governing permissions and
 * limitations under the License.
 */
package io.prestosql.testing;

import com.esotericsoftware.kryo.Kryo;
import com.google.common.collect.ImmutableList;
import com.google.common.collect.ImmutableMap;
import com.google.common.collect.ImmutableSet;
import com.google.common.io.Closer;
import io.airlift.http.server.HttpServerConfig;
import io.airlift.http.server.HttpServerInfo;
import io.airlift.node.NodeInfo;
import io.airlift.units.Duration;
import io.prestosql.GroupByHashPageIndexerFactory;
import io.prestosql.PagesIndexPageSorter;
import io.prestosql.Session;
import io.prestosql.SystemSessionProperties;
import io.prestosql.connector.CatalogConnectorStore;
import io.prestosql.connector.ConnectorManager;
import io.prestosql.connector.system.AnalyzePropertiesSystemTable;
import io.prestosql.connector.system.CatalogSystemTable;
import io.prestosql.connector.system.ColumnPropertiesSystemTable;
import io.prestosql.connector.system.GlobalSystemConnector;
import io.prestosql.connector.system.GlobalSystemConnectorFactory;
import io.prestosql.connector.system.NodeSystemTable;
import io.prestosql.connector.system.SchemaPropertiesSystemTable;
import io.prestosql.connector.system.TableCommentSystemTable;
import io.prestosql.connector.system.TablePropertiesSystemTable;
import io.prestosql.connector.system.TransactionsSystemTable;
import io.prestosql.cost.CostCalculator;
import io.prestosql.cost.CostCalculatorUsingExchanges;
import io.prestosql.cost.CostCalculatorWithEstimatedExchanges;
import io.prestosql.cost.CostComparator;
import io.prestosql.cost.FilterStatsCalculator;
import io.prestosql.cost.ScalarStatsCalculator;
import io.prestosql.cost.StatsCalculator;
import io.prestosql.cost.StatsNormalizer;
import io.prestosql.cost.TaskCountEstimator;
import io.prestosql.cube.CubeManager;
import io.prestosql.dynamicfilter.DynamicFilterCacheManager;
import io.prestosql.eventlistener.EventListenerManager;
import io.prestosql.exchange.ExchangeHandleResolver;
import io.prestosql.exchange.ExchangeManagerRegistry;
import io.prestosql.execution.CommentTask;
import io.prestosql.execution.CommitTask;
import io.prestosql.execution.CreateTableTask;
import io.prestosql.execution.CreateViewTask;
import io.prestosql.execution.DataDefinitionTask;
import io.prestosql.execution.DeallocateTask;
import io.prestosql.execution.DropTableTask;
import io.prestosql.execution.DropViewTask;
import io.prestosql.execution.Lifespan;
import io.prestosql.execution.NodeTaskMap;
import io.prestosql.execution.PrepareTask;
import io.prestosql.execution.QueryManagerConfig;
import io.prestosql.execution.QueryPreparer;
import io.prestosql.execution.QueryPreparer.PreparedQuery;
import io.prestosql.execution.RenameColumnTask;
import io.prestosql.execution.RenameIndexTask;
import io.prestosql.execution.RenameTableTask;
import io.prestosql.execution.ResetSessionTask;
import io.prestosql.execution.RollbackTask;
import io.prestosql.execution.ScheduledSplit;
import io.prestosql.execution.SetPathTask;
import io.prestosql.execution.SetSessionTask;
import io.prestosql.execution.StartTransactionTask;
import io.prestosql.execution.TableExecuteContextManager;
import io.prestosql.execution.TaskManagerConfig;
import io.prestosql.execution.TaskSource;
import io.prestosql.execution.resourcegroups.NoOpResourceGroupManager;
import io.prestosql.execution.scheduler.LegacyNetworkTopology;
import io.prestosql.execution.scheduler.NodeScheduler;
import io.prestosql.execution.scheduler.NodeSchedulerConfig;
import io.prestosql.execution.warnings.WarningCollector;
import io.prestosql.failuredetector.FailureDetectorManager;
import io.prestosql.failuredetector.FailureRetryConfig;
import io.prestosql.failuredetector.NoOpFailureDetector;
import io.prestosql.failuredetector.TimeoutFailureRetryFactory;
import io.prestosql.filesystem.FileSystemClientManager;
import io.prestosql.heuristicindex.HeuristicIndexerManager;
import io.prestosql.index.IndexManager;
import io.prestosql.memory.MemoryManagerConfig;
import io.prestosql.metadata.AnalyzePropertyManager;
import io.prestosql.metadata.CatalogManager;
import io.prestosql.metadata.ColumnPropertyManager;
import io.prestosql.metadata.FunctionAndTypeManager;
import io.prestosql.metadata.HandleResolver;
import io.prestosql.metadata.InMemoryNodeManager;
import io.prestosql.metadata.MaterializedViewPropertyManager;
import io.prestosql.metadata.Metadata;
import io.prestosql.metadata.MetadataManager;
import io.prestosql.metadata.MetadataUtil;
import io.prestosql.metadata.QualifiedTablePrefix;
import io.prestosql.metadata.SchemaPropertyManager;
import io.prestosql.metadata.SessionPropertyManager;
import io.prestosql.metadata.Split;
import io.prestosql.metadata.TablePropertyManager;
import io.prestosql.metastore.HetuMetaStoreManager;
import io.prestosql.operator.Driver;
import io.prestosql.operator.DriverContext;
import io.prestosql.operator.DriverFactory;
import io.prestosql.operator.LookupJoinOperators;
import io.prestosql.operator.OperatorContext;
import io.prestosql.operator.OutputFactory;
import io.prestosql.operator.PagesIndex;
import io.prestosql.operator.StageExecutionDescriptor;
import io.prestosql.operator.TableExecuteContextManager;
import io.prestosql.operator.TaskContext;
import io.prestosql.operator.index.IndexJoinLookupStats;
import io.prestosql.security.GroupProviderManager;
import io.prestosql.seedstore.SeedStoreManager;
import io.prestosql.server.InternalCommunicationConfig;
import io.prestosql.server.PluginManager;
import io.prestosql.server.PluginManagerConfig;
import io.prestosql.server.ServerConfig;
import io.prestosql.server.SessionPropertyDefaults;
import io.prestosql.server.security.PasswordAuthenticatorManager;
import io.prestosql.snapshot.RecoveryConfig;
import io.prestosql.spi.PageIndexerFactory;
import io.prestosql.spi.PageSorter;
import io.prestosql.spi.Plugin;
import io.prestosql.spi.connector.CatalogName;
import io.prestosql.spi.connector.ConnectorFactory;
import io.prestosql.spi.connector.QualifiedObjectName;
import io.prestosql.spi.failuredetector.FailureRetryPolicy;
import io.prestosql.spi.metadata.TableHandle;
import io.prestosql.spi.operator.ReuseExchangeOperator;
import io.prestosql.spi.plan.PlanNode;
import io.prestosql.spi.plan.PlanNodeId;
import io.prestosql.spi.plan.PlanNodeIdAllocator;
import io.prestosql.spi.plan.TableScanNode;
import io.prestosql.spi.type.Type;
import io.prestosql.spiller.FileSingleStreamSpillerFactory;
import io.prestosql.spiller.GenericPartitioningSpillerFactory;
import io.prestosql.spiller.GenericSpillerFactory;
import io.prestosql.spiller.NodeSpillConfig;
import io.prestosql.spiller.PartitioningSpillerFactory;
import io.prestosql.spiller.SpillerFactory;
import io.prestosql.spiller.SpillerStats;
import io.prestosql.split.PageSinkManager;
import io.prestosql.split.PageSourceManager;
import io.prestosql.split.SplitManager;
import io.prestosql.split.SplitSource;
import io.prestosql.sql.analyzer.Analysis;
import io.prestosql.sql.analyzer.Analyzer;
import io.prestosql.sql.analyzer.FeaturesConfig;
import io.prestosql.sql.analyzer.QueryExplainer;
import io.prestosql.sql.gen.ExpressionCompiler;
import io.prestosql.sql.gen.JoinCompiler;
import io.prestosql.sql.gen.JoinFilterFunctionCompiler;
import io.prestosql.sql.gen.OrderingCompiler;
import io.prestosql.sql.gen.PageFunctionCompiler;
import io.prestosql.sql.parser.SqlParser;
import io.prestosql.sql.planner.ConnectorPlanOptimizerManager;
import io.prestosql.sql.planner.LocalExecutionPlanner;
import io.prestosql.sql.planner.LocalExecutionPlanner.LocalExecutionPlan;
import io.prestosql.sql.planner.LogicalPlanner;
import io.prestosql.sql.planner.NodePartitioningManager;
import io.prestosql.sql.planner.Plan;
import io.prestosql.sql.planner.PlanFragmenter;
import io.prestosql.sql.planner.PlanOptimizers;
import io.prestosql.sql.planner.SubPlan;
import io.prestosql.sql.planner.TypeAnalyzer;
import io.prestosql.sql.planner.optimizations.PlanOptimizer;
import io.prestosql.sql.planner.planprinter.PlanPrinter;
import io.prestosql.sql.planner.sanity.PlanSanityChecker;
import io.prestosql.sql.relational.RowExpressionDeterminismEvaluator;
import io.prestosql.sql.relational.RowExpressionDomainTranslator;
import io.prestosql.sql.tree.Comment;
import io.prestosql.sql.tree.Commit;
import io.prestosql.sql.tree.CreateTable;
import io.prestosql.sql.tree.CreateView;
import io.prestosql.sql.tree.Deallocate;
import io.prestosql.sql.tree.DropTable;
import io.prestosql.sql.tree.DropView;
import io.prestosql.sql.tree.Prepare;
import io.prestosql.sql.tree.RenameColumn;
import io.prestosql.sql.tree.RenameIndex;
import io.prestosql.sql.tree.RenameTable;
import io.prestosql.sql.tree.ResetSession;
import io.prestosql.sql.tree.Rollback;
import io.prestosql.sql.tree.SetPath;
import io.prestosql.sql.tree.SetSession;
import io.prestosql.sql.tree.StartTransaction;
import io.prestosql.sql.tree.Statement;
import io.prestosql.statestore.EmbeddedStateStoreLauncher;
import io.prestosql.statestore.LocalStateStoreProvider;
import io.prestosql.statestore.StateStoreProvider;
import io.prestosql.statestore.listener.StateStoreListenerManager;
import io.prestosql.testing.PageConsumerOperator.PageConsumerOutputFactory;
import io.prestosql.transaction.InMemoryTransactionManager;
import io.prestosql.transaction.TransactionManager;
import io.prestosql.transaction.TransactionManagerConfig;
import io.prestosql.util.FinalizerService;
import io.prestosql.utils.HetuConfig;
import io.prestosql.version.EmbedVersion;
import org.intellij.lang.annotations.Language;
import org.weakref.jmx.MBeanExporter;
import org.weakref.jmx.testing.TestingMBeanServer;

import java.io.IOException;
import java.io.UncheckedIOException;
import java.util.ArrayList;
import java.util.Collections;
import java.util.HashMap;
import java.util.List;
import java.util.Map;
import java.util.Optional;
import java.util.Properties;
import java.util.concurrent.ExecutorService;
import java.util.concurrent.ScheduledExecutorService;
import java.util.concurrent.TimeUnit;
import java.util.concurrent.atomic.AtomicReference;
import java.util.concurrent.locks.Lock;
import java.util.concurrent.locks.ReadWriteLock;
import java.util.concurrent.locks.ReentrantReadWriteLock;
import java.util.function.Function;

import static com.google.common.base.Preconditions.checkArgument;
import static com.google.common.base.Preconditions.checkState;
import static com.google.common.base.Verify.verify;
import static io.airlift.concurrent.MoreFutures.getFutureValue;
import static io.airlift.concurrent.Threads.daemonThreadsNamed;
import static io.prestosql.cost.StatsCalculatorModule.createNewStatsCalculator;
import static io.prestosql.spi.connector.ConnectorSplitManager.SplitSchedulingStrategy.GROUPED_SCHEDULING;
import static io.prestosql.spi.connector.ConnectorSplitManager.SplitSchedulingStrategy.UNGROUPED_SCHEDULING;
import static io.prestosql.spi.connector.NotPartitionedPartitionHandle.NOT_PARTITIONED;
import static io.prestosql.sql.ParsingUtil.createParsingOptions;
import static io.prestosql.sql.planner.optimizations.PlanNodeSearcher.searchFrom;
import static io.prestosql.sql.testing.TreeAssertions.assertFormattedSql;
import static io.prestosql.testing.TestingSession.TESTING_CATALOG;
import static io.prestosql.testing.TestingSession.createBogusTestingCatalog;
import static io.prestosql.transaction.TransactionBuilder.transaction;
import static java.util.Objects.requireNonNull;
import static java.util.concurrent.Executors.newCachedThreadPool;
import static java.util.concurrent.Executors.newScheduledThreadPool;

public class LocalQueryRunner
        implements QueryRunner
{
    private final Session defaultSession;
    private final ExecutorService notificationExecutor;
    private final ScheduledExecutorService yieldExecutor;
    private final FinalizerService finalizerService;

    private final SqlParser sqlParser;
    private final PlanFragmenter planFragmenter;
    private final InMemoryNodeManager nodeManager;
    private final PageSorter pageSorter;
    private final PageIndexerFactory pageIndexerFactory;
    private final MetadataManager metadata;
    private final ScalarStatsCalculator scalarStatsCalculator;
    private final StatsNormalizer statsNormalizer;
    private final FilterStatsCalculator filterStatsCalculator;
    private final StatsCalculator statsCalculator;
    private final CostCalculator costCalculator;
    private final CostCalculator estimatedExchangesCostCalculator;
    private final TaskCountEstimator taskCountEstimator;
    private final TestingAccessControlManager accessControl;
    private final SplitManager splitManager;
    private final PageSourceManager pageSourceManager;
    private final IndexManager indexManager;
    private final NodePartitioningManager nodePartitioningManager;
    private final ConnectorPlanOptimizerManager planOptimizerManager;
    private final PageSinkManager pageSinkManager;
    private final TransactionManager transactionManager;
    private final FileSingleStreamSpillerFactory singleStreamSpillerFactory;
    private final SpillerFactory spillerFactory;
    private final PartitioningSpillerFactory partitioningSpillerFactory;
    private final HetuMetaStoreManager hetuMetaStoreManager;
    private final MaterializedViewPropertyManager materializedViewPropertyManager;
    private final PageFunctionCompiler pageFunctionCompiler;
    private final ExpressionCompiler expressionCompiler;
    private final JoinFilterFunctionCompiler joinFilterFunctionCompiler;
    private final JoinCompiler joinCompiler;
    private final ConnectorManager connectorManager;
    private final PluginManager pluginManager;
    private final ExchangeManagerRegistry exchangeManagerRegistry;
    private final ImmutableMap<Class<? extends Statement>, DataDefinitionTask<?>> dataDefinitionTask;

    private final TaskManagerConfig taskManagerConfig;
    private final boolean alwaysRevokeMemory;
    private final NodeSpillConfig nodeSpillConfig;
    private final NodeSchedulerConfig nodeSchedulerConfig;
    private final FeaturesConfig featuresConfig;
    //Hetu: DataCenterConnectorStore class is used to store DC connectors for dynamically
    //loading the DC sub catalogs
    private final CatalogConnectorStore catalogConnectorStore = new CatalogConnectorStore();
    private final HeuristicIndexerManager heuristicIndexerManager;
    private final CubeManager cubeManager;
    private boolean printPlan;

    private final ReadWriteLock lock = new ReentrantReadWriteLock();

    public LocalQueryRunner(Session defaultSession)
    {
        this(defaultSession, new FeaturesConfig(), new NodeSpillConfig(), false, false);
    }

    public LocalQueryRunner(Session defaultSession, FeaturesConfig featuresConfig)
    {
        this(defaultSession, featuresConfig, new NodeSpillConfig(), false, false);
    }

    public LocalQueryRunner(Session defaultSession, FeaturesConfig featuresConfig, NodeSpillConfig nodeSpillConfig, boolean withInitialTransaction, boolean alwaysRevokeMemory)
    {
        this(defaultSession, featuresConfig, nodeSpillConfig, withInitialTransaction, alwaysRevokeMemory, 1);
    }

    private LocalQueryRunner(Session defaultSession, FeaturesConfig featuresConfig, NodeSpillConfig nodeSpillConfig, boolean withInitialTransaction, boolean alwaysRevokeMemory, int nodeCountForStats)
    {
        requireNonNull(defaultSession, "defaultSession is null");
        checkArgument(!defaultSession.getTransactionId().isPresent() || !withInitialTransaction, "Already in transaction");

        this.materializedViewPropertyManager = new MaterializedViewPropertyManager();
        this.taskManagerConfig = new TaskManagerConfig().setTaskConcurrency(4);
        this.nodeSpillConfig = requireNonNull(nodeSpillConfig, "nodeSpillConfig is null");
        this.alwaysRevokeMemory = alwaysRevokeMemory;
        this.notificationExecutor = newCachedThreadPool(daemonThreadsNamed("local-query-runner-executor-%s"));
        this.yieldExecutor = newScheduledThreadPool(2, daemonThreadsNamed("local-query-runner-scheduler-%s"));
        this.finalizerService = new FinalizerService();
        finalizerService.start();

        this.sqlParser = new SqlParser();
        this.nodeManager = new InMemoryNodeManager();
        this.pageSorter = new PagesIndexPageSorter(new PagesIndex.TestingFactory(false));
        this.indexManager = new IndexManager();
        this.nodeSchedulerConfig = new NodeSchedulerConfig().setIncludeCoordinator(true);
        NodeScheduler nodeScheduler = new NodeScheduler(
                new LegacyNetworkTopology(),
                nodeManager,
                nodeSchedulerConfig,
                new NodeTaskMap(finalizerService));
        this.featuresConfig = requireNonNull(featuresConfig, "featuresConfig is null");
        this.pageSinkManager = new PageSinkManager();
        CatalogManager catalogManager = new CatalogManager();
        this.transactionManager = InMemoryTransactionManager.create(
                new TransactionManagerConfig().setIdleTimeout(new Duration(1, TimeUnit.DAYS)),
                yieldExecutor,
                catalogManager,
                notificationExecutor);
        this.nodePartitioningManager = new NodePartitioningManager(nodeScheduler);
        this.planOptimizerManager = new ConnectorPlanOptimizerManager();

        this.metadata = new MetadataManager(
                new FunctionAndTypeManager(transactionManager, featuresConfig, new HandleResolver(), ImmutableSet.of(), new Kryo()),
                featuresConfig,
                // new HetuConfig object passed, if split filtering is needed in the runner, a modified HetuConfig object with filter settings manually set must be used.
                new SessionPropertyManager(new SystemSessionProperties(new QueryManagerConfig(), taskManagerConfig, new MemoryManagerConfig(), featuresConfig, new HetuConfig(), new RecoveryConfig())),
                new SchemaPropertyManager(),
                new TablePropertyManager(),
                new ColumnPropertyManager(),
                new AnalyzePropertyManager(),
                transactionManager,
                null);
        this.splitManager = new SplitManager(new QueryManagerConfig(), metadata);
        this.planFragmenter = new PlanFragmenter(this.metadata, this.nodePartitioningManager, new QueryManagerConfig());
        this.joinCompiler = new JoinCompiler(metadata);
        this.pageIndexerFactory = new GroupByHashPageIndexerFactory(joinCompiler);
        this.statsNormalizer = new StatsNormalizer();
        this.scalarStatsCalculator = new ScalarStatsCalculator(metadata);
        this.filterStatsCalculator = new FilterStatsCalculator(metadata, scalarStatsCalculator, statsNormalizer);
        this.statsCalculator = createNewStatsCalculator(metadata, scalarStatsCalculator, statsNormalizer, filterStatsCalculator);
        this.taskCountEstimator = new TaskCountEstimator(() -> nodeCountForStats);
        this.costCalculator = new CostCalculatorUsingExchanges(taskCountEstimator);
        this.estimatedExchangesCostCalculator = new CostCalculatorWithEstimatedExchanges(costCalculator, taskCountEstimator);
        this.accessControl = new TestingAccessControlManager(transactionManager);
        this.pageSourceManager = new PageSourceManager();

        this.pageFunctionCompiler = new PageFunctionCompiler(metadata, 0);
        this.expressionCompiler = new ExpressionCompiler(metadata, pageFunctionCompiler);
        this.joinFilterFunctionCompiler = new JoinFilterFunctionCompiler(metadata);

        NodeInfo nodeInfo = new NodeInfo("test");
        FileSystemClientManager fileSystemClientManager = new FileSystemClientManager();
        this.hetuMetaStoreManager = new HetuMetaStoreManager();
        heuristicIndexerManager = new HeuristicIndexerManager(fileSystemClientManager, hetuMetaStoreManager);
        this.cubeManager = new CubeManager(featuresConfig, hetuMetaStoreManager);
        this.connectorManager = new ConnectorManager(
                materializedViewPropertyManager,
                hetuMetaStoreManager,
                metadata,
                catalogManager,
                accessControl,
                splitManager,
                pageSourceManager,
                indexManager,
                nodePartitioningManager,
                planOptimizerManager,
                pageSinkManager,
                new HandleResolver(),
                nodeManager,
                nodeInfo,
                new EmbedVersion(new ServerConfig()),
                pageSorter,
                pageIndexerFactory,
                transactionManager,
                //Hetu: dataCenterConnectorStore is used to store
                //DC connectors for dynamically loading the DC sub catalogs
                catalogConnectorStore,
                null,
                new ServerConfig(),
                new NodeSchedulerConfig(),
                heuristicIndexerManager,
                new RowExpressionDomainTranslator(metadata),
                new RowExpressionDeterminismEvaluator(metadata),
                new FilterStatsCalculator(metadata, scalarStatsCalculator, statsNormalizer));

        GlobalSystemConnectorFactory globalSystemConnectorFactory = new GlobalSystemConnectorFactory(ImmutableSet.of(
                new NodeSystemTable(nodeManager),
                new CatalogSystemTable(metadata, accessControl),
                new TableCommentSystemTable(metadata, accessControl),
                new SchemaPropertiesSystemTable(transactionManager, metadata),
                new TablePropertiesSystemTable(transactionManager, metadata),
                new ColumnPropertiesSystemTable(transactionManager, metadata),
                new AnalyzePropertiesSystemTable(transactionManager, metadata),
                new TransactionsSystemTable(metadata, transactionManager)),
                ImmutableSet.of());

        SeedStoreManager seedStoreManager = new SeedStoreManager(fileSystemClientManager);
        HttpServerConfig httpServerConfig = new HttpServerConfig();
        httpServerConfig.setHttpEnabled(false);

        FailureRetryConfig cfg = new FailureRetryConfig();
        cfg.setFailureRetryPolicyProfile("test");
        Properties prop = new Properties();
        prop.setProperty(FailureRetryPolicy.FD_RETRY_TYPE, cfg.getFailureRetryPolicyProfile());
        prop.setProperty(FailureRetryPolicy.MAX_RETRY_COUNT, "10");
        prop.setProperty(FailureRetryPolicy.MAX_TIMEOUT_DURATION, "60s");
        FailureDetectorManager.addFrConfigs(cfg.getFailureRetryPolicyProfile(), prop);
        FailureDetectorManager.addFailureRetryFactory(new TimeoutFailureRetryFactory());
        FailureDetectorManager failureDetectorManager = new FailureDetectorManager(cfg, new NoOpFailureDetector());

        this.exchangeManagerRegistry = new ExchangeManagerRegistry(new ExchangeHandleResolver());
        this.pluginManager = new PluginManager(
                nodeInfo,
                new PluginManagerConfig(),
                connectorManager,
                metadata,
                new NoOpResourceGroupManager(),
                accessControl,
                new PasswordAuthenticatorManager(),
                new EventListenerManager(),
                new GroupProviderManager(),
                cubeManager,
                new LocalStateStoreProvider(seedStoreManager), // Hetu: LocalStateProvider
                new EmbeddedStateStoreLauncher(seedStoreManager,
                        new InternalCommunicationConfig(),
                        new HttpServerInfo(httpServerConfig, nodeInfo),
                        new HetuConfig()),
                new SessionPropertyDefaults(nodeInfo),
                seedStoreManager,
                fileSystemClientManager,
                hetuMetaStoreManager,
                heuristicIndexerManager,
                failureDetectorManager,
                new ExchangeManagerRegistry(new ExchangeHandleResolver()));

        connectorManager.addConnectorFactory(globalSystemConnectorFactory);
        connectorManager.createConnection(GlobalSystemConnector.NAME, GlobalSystemConnector.NAME, ImmutableMap.of());

        // add bogus connector for testing session properties
        catalogManager.registerCatalog(createBogusTestingCatalog(TESTING_CATALOG));

        // rewrite session to use managed SessionPropertyMetadata
        this.defaultSession = new Session(
                defaultSession.getQueryId(),
                withInitialTransaction ? Optional.of(transactionManager.beginTransaction(false)) : defaultSession.getTransactionId(),
                defaultSession.isClientTransactionSupport(),
                defaultSession.getIdentity(),
                defaultSession.getSource(),
                defaultSession.getCatalog(),
                defaultSession.getSchema(),
                defaultSession.getPath(),
                defaultSession.getTraceToken(),
                defaultSession.getTimeZoneKey(),
                defaultSession.getLocale(),
                defaultSession.getRemoteUserAddress(),
                defaultSession.getUserAgent(),
                defaultSession.getClientInfo(),
                defaultSession.getClientTags(),
                defaultSession.getClientCapabilities(),
                defaultSession.getResourceEstimates(),
                defaultSession.getStartTime(),
                defaultSession.getSystemProperties(),
                defaultSession.getConnectorProperties(),
                defaultSession.getUnprocessedCatalogProperties(),
                metadata.getSessionPropertyManager(),
                defaultSession.getPreparedStatements(),
                defaultSession.isPageMetadataEnabled());

        dataDefinitionTask = ImmutableMap.<Class<? extends Statement>, DataDefinitionTask<?>>builder()
                .put(CreateTable.class, new CreateTableTask())
                .put(CreateView.class, new CreateViewTask(sqlParser, featuresConfig))
                .put(DropTable.class, new DropTableTask(cubeManager))
                .put(DropView.class, new DropViewTask())
                .put(Comment.class, new CommentTask())
                .put(RenameColumn.class, new RenameColumnTask(cubeManager))
                .put(RenameTable.class, new RenameTableTask(cubeManager))
                .put(RenameIndex.class, new RenameIndexTask())
                .put(ResetSession.class, new ResetSessionTask())
                .put(SetSession.class, new SetSessionTask())
                .put(Prepare.class, new PrepareTask(sqlParser))
                .put(Deallocate.class, new DeallocateTask())
                .put(StartTransaction.class, new StartTransactionTask())
                .put(Commit.class, new CommitTask())
                .put(Rollback.class, new RollbackTask())
                .put(SetPath.class, new SetPathTask())
                .build();

        SpillerStats spillerStats = new SpillerStats();
        this.singleStreamSpillerFactory = new FileSingleStreamSpillerFactory(metadata, spillerStats, featuresConfig, nodeSpillConfig, fileSystemClientManager);
        this.partitioningSpillerFactory = new GenericPartitioningSpillerFactory(this.singleStreamSpillerFactory);
        this.spillerFactory = new GenericSpillerFactory(singleStreamSpillerFactory);
    }

    public static LocalQueryRunner queryRunnerWithInitialTransaction(Session defaultSession)
    {
        checkArgument(!defaultSession.getTransactionId().isPresent(), "Already in transaction!");
        return new LocalQueryRunner(defaultSession, new FeaturesConfig(), new NodeSpillConfig(), true, false);
    }

    public static LocalQueryRunner queryRunnerWithFakeNodeCountForStats(Session defaultSession, int nodeCount)
    {
        return new LocalQueryRunner(defaultSession, new FeaturesConfig(), new NodeSpillConfig(), false, false, nodeCount);
    }

    public void loadMetastore(Map<String, String> config)
            throws IOException
    {
        hetuMetaStoreManager.loadHetuMetastore(new FileSystemClientManager(), config);
    }

    @Override
    public void close()
    {
        notificationExecutor.shutdownNow();
        yieldExecutor.shutdownNow();
        connectorManager.stop();
        finalizerService.destroy();
        singleStreamSpillerFactory.destroy();
    }

    @Override
    public int getNodeCount()
    {
        return 1;
    }

    public void addType(Type type)
    {
        metadata.getFunctionAndTypeManager().addType(type);
    }

    @Override
    public TransactionManager getTransactionManager()
    {
        return transactionManager;
    }

    public SqlParser getSqlParser()
    {
        return sqlParser;
    }

    @Override
    public Metadata getMetadata()
    {
        return metadata;
    }

    @Override
    public NodePartitioningManager getNodePartitioningManager()
    {
        return nodePartitioningManager;
    }

    @Override
    public ConnectorPlanOptimizerManager getPlanOptimizerManager()
    {
        return planOptimizerManager;
    }

    @Override
    public PageSourceManager getPageSourceManager()
    {
        return pageSourceManager;
    }

    @Override
    public SplitManager getSplitManager()
    {
        return splitManager;
    }

    @Override
    public StatsCalculator getStatsCalculator()
    {
        return statsCalculator;
    }

    public CostCalculator getCostCalculator()
    {
        return costCalculator;
    }

    public CostCalculator getEstimatedExchangesCostCalculator()
    {
        return estimatedExchangesCostCalculator;
    }

    @Override
    public TestingAccessControlManager getAccessControl()
    {
        return accessControl;
    }

    public ExecutorService getExecutor()
    {
        return notificationExecutor;
    }

    public ScheduledExecutorService getScheduler()
    {
        return yieldExecutor;
    }

    @Override
    public Session getDefaultSession()
    {
        return defaultSession;
    }

    public ExpressionCompiler getExpressionCompiler()
    {
        return expressionCompiler;
    }

    public void createCatalog(String catalogName, ConnectorFactory connectorFactory, Map<String, String> properties)
    {
        nodeManager.addCurrentNodeConnector(new CatalogName(catalogName));
        connectorManager.addConnectorFactory(connectorFactory);
        connectorManager.createConnection(catalogName, connectorFactory.getName(), properties);
    }

    @Override
    public void installPlugin(Plugin plugin)
    {
        pluginManager.installPlugin(plugin);
    }

    @Override
    public void createCatalog(String catalogName, String connectorName, Map<String, String> properties)
    {
        throw new UnsupportedOperationException();
    }

    public LocalQueryRunner printPlan()
    {
        printPlan = true;
        return this;
    }

    @Override
    public List<QualifiedObjectName> listTables(Session session, String catalog, String schema)
    {
        lock.readLock().lock();
        try {
            return transaction(transactionManager, accessControl)
                    .readOnly()
                    .execute(session, transactionSession -> {
                        return getMetadata().listTables(transactionSession, new QualifiedTablePrefix(catalog, schema));
                    });
        }
        finally {
            lock.readLock().unlock();
        }
    }

    @Override
    public boolean tableExists(Session session, String table)
    {
        lock.readLock().lock();
        try {
            return transaction(transactionManager, accessControl)
                    .readOnly()
                    .execute(session, transactionSession -> {
                        return MetadataUtil.tableExists(getMetadata(), transactionSession, table);
                    });
        }
        finally {
            lock.readLock().unlock();
        }
    }

    @Override
    public MaterializedResult execute(@Language("SQL") String sql)
    {
        return execute(defaultSession, sql);
    }

    @Override
    public MaterializedResult execute(Session session, @Language("SQL") String sql)
    {
        return executeWithPlan(session, sql, WarningCollector.NOOP).getMaterializedResult();
    }

    @Override
    public MaterializedResultWithPlan executeWithPlan(Session session, String sql, WarningCollector warningCollector)
    {
        return inTransaction(session, transactionSession -> executeInternal(transactionSession, sql));
    }

    public <T> T inTransaction(Function<Session, T> transactionSessionConsumer)
    {
        return inTransaction(defaultSession, transactionSessionConsumer);
    }

    public <T> T inTransaction(Session session, Function<Session, T> transactionSessionConsumer)
    {
        return transaction(transactionManager, accessControl)
                .singleStatement()
                .execute(session, transactionSessionConsumer);
    }

    private MaterializedResultWithPlan executeInternal(Session session, @Language("SQL") String sql)
    {
        lock.readLock().lock();
        try (Closer closer = Closer.create()) {
            AtomicReference<MaterializedResult.Builder> builder = new AtomicReference<>();
            PageConsumerOutputFactory outputFactory = new PageConsumerOutputFactory(types -> {
                builder.compareAndSet(null, MaterializedResult.resultBuilder(session, types));
                return builder.get()::page;
            });

            TaskContext taskContext = TestingTaskContext.builder(notificationExecutor, yieldExecutor, session)
                    .setMaxSpillSize(nodeSpillConfig.getMaxSpillPerNode())
                    .setQueryMaxSpillSize(nodeSpillConfig.getQueryMaxSpillPerNode())
                    .build();

            Plan plan = createPlan(session, sql, WarningCollector.NOOP);
            List<Driver> drivers = createDrivers(session, plan, outputFactory, taskContext);
            drivers.forEach(closer::register);

            boolean done = false;
            while (!done) {
                boolean processed = false;
                for (Driver driver : drivers) {
                    if (alwaysRevokeMemory) {
                        driver.getDriverContext().getOperatorContexts().stream()
                                .filter(operatorContext -> operatorContext.getOperatorStats().getRevocableMemoryReservation().getValue() > 0)
                                .forEach(OperatorContext::requestMemoryRevoking);
                    }

                    if (!driver.isFinished()) {
                        driver.process();
                        processed = true;
                    }
                }
                done = !processed;
            }

            verify(builder.get() != null, "Output operator was not created");
            return new MaterializedResultWithPlan(builder.get().build(), plan);
        }
        catch (IOException e) {
            throw new UncheckedIOException(e);
        }
        finally {
            lock.readLock().unlock();
        }
    }

    @Override
    public Lock getExclusiveLock()
    {
        return lock.writeLock();
    }

    public List<Driver> createDrivers(@Language("SQL") String sql, OutputFactory outputFactory, TaskContext taskContext)
    {
        return createDrivers(defaultSession, sql, outputFactory, taskContext);
    }

    public List<Driver> createDrivers(Session session, @Language("SQL") String sql, OutputFactory outputFactory, TaskContext taskContext)
    {
        Plan plan = createPlan(session, sql, WarningCollector.NOOP);
        return createDrivers(session, plan, outputFactory, taskContext);
    }

    private List<Driver> createDrivers(Session session, Plan plan, OutputFactory outputFactory, TaskContext taskContext)
    {
        if (printPlan) {
            System.out.println(PlanPrinter.textLogicalPlan(plan.getRoot(), plan.getTypes(), metadata, plan.getStatsAndCosts(), session, 0, false));
        }

        SubPlan subplan = planFragmenter.createSubPlans(session, plan, true, WarningCollector.NOOP);
        if (!subplan.getChildren().isEmpty()) {
            throw new AssertionError("Expected subplan to have no children");
        }

        NodeInfo nodeInfo = new NodeInfo("test");

        FileSystemClientManager fileSystemClientManager = new FileSystemClientManager();
        SeedStoreManager seedStoreManager = new SeedStoreManager(fileSystemClientManager);
        StateStoreProvider stateStoreProvider = new LocalStateStoreProvider(seedStoreManager);
        TableExecuteContextManager tableExecuteContextManager = new TableExecuteContextManager();
        tableExecuteContextManager.registerTableExecuteContextForQuery(taskContext.getQueryContext().getQueryId());
        LocalExecutionPlanner executionPlanner = new LocalExecutionPlanner(
                metadata,
                new TypeAnalyzer(sqlParser, metadata),
                Optional.empty(),
                pageSourceManager,
                indexManager,
                nodePartitioningManager,
                pageSinkManager,
                null,
                expressionCompiler,
                pageFunctionCompiler,
                joinFilterFunctionCompiler,
                new IndexJoinLookupStats(),
                this.taskManagerConfig,
                spillerFactory,
                singleStreamSpillerFactory,
                partitioningSpillerFactory,
                new PagesIndex.TestingFactory(false),
                joinCompiler,
                new LookupJoinOperators(),
                new OrderingCompiler(),
                nodeInfo,
                stateStoreProvider,
                new StateStoreListenerManager(stateStoreProvider),
                new DynamicFilterCacheManager(),
                heuristicIndexerManager,
<<<<<<< HEAD
                tableExecuteContextManager,
                cubeManager);
=======
                cubeManager,
                exchangeManagerRegistry,
                tableExecuteContextManager);
>>>>>>> 1f4a988a

        // plan query
        StageExecutionDescriptor stageExecutionDescriptor = subplan.getFragment().getStageExecutionDescriptor();
        LocalExecutionPlan localExecutionPlan = executionPlanner.plan(
                taskContext,
                stageExecutionDescriptor,
                subplan.getFragment().getRoot(),
                subplan.getFragment().getPartitioningScheme().getOutputLayout(),
                plan.getTypes(),
                subplan.getFragment().getPartitionedSources(),
                null,
                outputFactory,
                Optional.empty(),
                Optional.empty(),
                null);

        // generate sources
        List<TaskSource> sources = new ArrayList<>();
        long sequenceId = 0;
        for (TableScanNode tableScan : findTableScanNodes(subplan.getFragment().getRoot())) {
            TableHandle table = tableScan.getTable();

            SplitSource splitSource = splitManager.getSplits(
                    session,
                    table,
                    stageExecutionDescriptor.isScanGroupedExecution(tableScan.getId()) ? GROUPED_SCHEDULING : UNGROUPED_SCHEDULING,
                    null,
                    Optional.empty(), Collections.emptyMap(), ImmutableSet.of(),
                    tableScan.getStrategy() != ReuseExchangeOperator.STRATEGY.REUSE_STRATEGY_DEFAULT,
                    tableScan.getId());

            ImmutableSet.Builder<ScheduledSplit> scheduledSplits = ImmutableSet.builder();
            while (!splitSource.isFinished()) {
                for (Split split : getNextBatch(splitSource)) {
                    scheduledSplits.add(new ScheduledSplit(sequenceId++, tableScan.getId(), split));
                }
            }

            sources.add(new TaskSource(tableScan.getId(), scheduledSplits.build(), true));
        }

        // create drivers
        List<Driver> drivers = new ArrayList<>();
        Map<PlanNodeId, DriverFactory> driverFactoriesBySource = new HashMap<>();
        for (DriverFactory driverFactory : localExecutionPlan.getDriverFactories()) {
            for (int i = 0; i < driverFactory.getDriverInstances().orElse(1); i++) {
                if (driverFactory.getSourceId().isPresent()) {
                    checkState(driverFactoriesBySource.put(driverFactory.getSourceId().get(), driverFactory) == null);
                }
                else {
                    DriverContext driverContext = taskContext.addPipelineContext(driverFactory.getPipelineId(), driverFactory.isInputDriver(), driverFactory.isOutputDriver(), false).addDriverContext();
                    Driver driver = driverFactory.createDriver(driverContext);
                    drivers.add(driver);
                }
            }
        }

        // add sources to the drivers
        ImmutableSet<PlanNodeId> partitionedSources = ImmutableSet.copyOf(subplan.getFragment().getPartitionedSources());
        for (TaskSource source : sources) {
            DriverFactory driverFactory = driverFactoriesBySource.get(source.getPlanNodeId());
            checkState(driverFactory != null);
            boolean partitioned = partitionedSources.contains(driverFactory.getSourceId().get());
            for (ScheduledSplit split : source.getSplits()) {
                DriverContext driverContext = taskContext.addPipelineContext(driverFactory.getPipelineId(), driverFactory.isInputDriver(), driverFactory.isOutputDriver(), partitioned).addDriverContext();
                Driver driver = driverFactory.createDriver(driverContext);
                driver.updateSource(new TaskSource(split.getPlanNodeId(), ImmutableSet.of(split), true));
                drivers.add(driver);
            }
        }

        for (DriverFactory driverFactory : localExecutionPlan.getDriverFactories()) {
            driverFactory.noMoreDrivers();
        }

        return ImmutableList.copyOf(drivers);
    }

    @Override
    public Plan createPlan(Session session, @Language("SQL") String sql, WarningCollector warningCollector)
    {
        return createPlan(session, sql, LogicalPlanner.Stage.OPTIMIZED_AND_VALIDATED, warningCollector);
    }

    public Plan createPlan(Session session, @Language("SQL") String sql, LogicalPlanner.Stage stage, WarningCollector warningCollector)
    {
        return createPlan(session, sql, stage, true, warningCollector);
    }

    public Plan createPlan(Session session, @Language("SQL") String sql, LogicalPlanner.Stage stage, boolean forceSingleNode, WarningCollector warningCollector)
    {
        PreparedQuery preparedQuery = new QueryPreparer(sqlParser).prepareQuery(session, sql);

        assertFormattedSql(sqlParser, createParsingOptions(session), preparedQuery.getStatement());

        return createPlan(session, sql, getPlanOptimizers(forceSingleNode), stage, warningCollector);
    }

    public List<PlanOptimizer> getPlanOptimizers(boolean forceSingleNode)
    {
        return new PlanOptimizers(
                metadata,
                new TypeAnalyzer(sqlParser, metadata),
                featuresConfig,
                taskManagerConfig,
                forceSingleNode,
                new MBeanExporter(new TestingMBeanServer()),
                splitManager,
                planOptimizerManager,
                pageSourceManager,
                statsCalculator,
                costCalculator,
                estimatedExchangesCostCalculator,
                new CostComparator(featuresConfig),
                taskCountEstimator,
                cubeManager).get();
    }

    public Plan createPlan(Session session, @Language("SQL") String sql, List<PlanOptimizer> optimizers, WarningCollector warningCollector)
    {
        return createPlan(session, sql, optimizers, LogicalPlanner.Stage.OPTIMIZED_AND_VALIDATED, warningCollector);
    }

    public Plan createPlan(Session session, @Language("SQL") String sql, List<PlanOptimizer> optimizers, LogicalPlanner.Stage stage, WarningCollector warningCollector)
    {
        PreparedQuery preparedQuery = new QueryPreparer(sqlParser).prepareQuery(session, sql);

        assertFormattedSql(sqlParser, createParsingOptions(session), preparedQuery.getStatement());

        PlanNodeIdAllocator idAllocator = new PlanNodeIdAllocator();

        QueryExplainer queryExplainer = new QueryExplainer(
                optimizers,
                planFragmenter,
                metadata,
                accessControl,
                sqlParser,
                statsCalculator,
                costCalculator,
                dataDefinitionTask,
                heuristicIndexerManager,
                cubeManager);
        Analyzer analyzer = new Analyzer(session, metadata, sqlParser, accessControl, Optional.of(queryExplainer), preparedQuery.getParameters(), warningCollector, heuristicIndexerManager, cubeManager);

        LogicalPlanner logicalPlanner = new LogicalPlanner(session, optimizers, new PlanSanityChecker(true), idAllocator, metadata, new TypeAnalyzer(sqlParser, metadata), statsCalculator, costCalculator, warningCollector);

        Analysis analysis = analyzer.analyze(preparedQuery.getStatement());
        return logicalPlanner.plan(analysis, false, stage);
    }

    private static List<Split> getNextBatch(SplitSource splitSource)
    {
        return getFutureValue(splitSource.getNextBatch(NOT_PARTITIONED, Lifespan.taskWide(), 1000)).getSplits();
    }

    private static List<TableScanNode> findTableScanNodes(PlanNode node)
    {
        return searchFrom(node)
                .where(TableScanNode.class::isInstance)
                .findAll();
    }
}<|MERGE_RESOLUTION|>--- conflicted
+++ resolved
@@ -115,7 +115,6 @@
 import io.prestosql.operator.OutputFactory;
 import io.prestosql.operator.PagesIndex;
 import io.prestosql.operator.StageExecutionDescriptor;
-import io.prestosql.operator.TableExecuteContextManager;
 import io.prestosql.operator.TaskContext;
 import io.prestosql.operator.index.IndexJoinLookupStats;
 import io.prestosql.security.GroupProviderManager;
@@ -843,14 +842,9 @@
                 new StateStoreListenerManager(stateStoreProvider),
                 new DynamicFilterCacheManager(),
                 heuristicIndexerManager,
-<<<<<<< HEAD
-                tableExecuteContextManager,
-                cubeManager);
-=======
                 cubeManager,
                 exchangeManagerRegistry,
                 tableExecuteContextManager);
->>>>>>> 1f4a988a
 
         // plan query
         StageExecutionDescriptor stageExecutionDescriptor = subplan.getFragment().getStageExecutionDescriptor();
