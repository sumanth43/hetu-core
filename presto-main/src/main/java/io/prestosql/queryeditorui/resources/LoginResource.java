--- conflicted
+++ resolved
@@ -61,10 +61,6 @@
         String inputUsername = emptyToNull(username);
         localPassword = emptyToNull(localPassword);
         String inputRedirectPath = emptyToNull(redirectPath);
-<<<<<<< HEAD
-        Optional<NewCookie> newCookie = uiAuthenticator.checkLoginCredentials(inputUsername, localPassword, securityContext.isSecure());
-        if (newCookie.isPresent()) {
-=======
         String userAgent = request.getHeader("User-Agent");
         Optional<NewCookie> newCookie = uiAuthenticator.checkLoginCredentials(inputUsername, localPassword, securityContext.isSecure());
         AuditLogEvent enhancedEvent = new AuditLogEvent(username, request.getRemoteAddr(), "", "WebUi", "");
@@ -72,7 +68,6 @@
             enhancedEvent.setOperation("WebUi login!, UserAgent=\'" + userAgent);
             enhancedEvent.setLevel("INFO");
             eventListenerManager.eventEnhanced(enhancedEvent);
->>>>>>> a8939f88
             return UiAuthenticator.redirectFromSuccessfulLoginResponse(inputRedirectPath)
                     .cookie(newCookie.get()).build();
         }
