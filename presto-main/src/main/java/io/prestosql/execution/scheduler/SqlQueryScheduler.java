--- conflicted
+++ resolved
@@ -60,13 +60,9 @@
 import io.prestosql.failuredetector.FailureDetector;
 import io.prestosql.heuristicindex.HeuristicIndexerManager;
 import io.prestosql.metadata.InternalNode;
-<<<<<<< HEAD
-import io.prestosql.operator.TableExecuteContextManager;
-=======
 import io.prestosql.metadata.Metadata;
 import io.prestosql.metadata.TableMetadata;
 import io.prestosql.metadata.TableProperties;
->>>>>>> 1f4a988a
 import io.prestosql.operator.TaskLocation;
 import io.prestosql.resourcemanager.QueryExecutionModifier;
 import io.prestosql.resourcemanager.QueryResourceManager;
@@ -229,8 +225,6 @@
     private final QuerySnapshotManager snapshotManager;
     private final QueryRecoveryManager queryRecoveryManager;
     private final Map<PlanNodeId, FixedNodeScheduleData> feederScheduledNodes = new ConcurrentHashMap<>();
-<<<<<<< HEAD
-=======
     private final ExchangeManagerRegistry exchangeManagerRegistry;
     private final LocationFactory locationFactory;
     private final FailureDetector failureDetector;
@@ -259,7 +253,6 @@
 
     @GuardedBy("this")
     private Future<Void> distributedStagesSchedulingTask;
->>>>>>> 1f4a988a
     private final TableExecuteContextManager tableExecuteContextManager;
 
     public static SqlQueryScheduler createSqlQueryScheduler(
@@ -285,8 +278,6 @@
             QueryRecoveryManager queryRecoveryManager,
             Map<StageId, Integer> stageTaskCounts,
             boolean isResume,
-<<<<<<< HEAD
-=======
             ExchangeManagerRegistry exchangeManagerRegistry,
             Metadata metadata,
             SqlTaskManager coordinatorTaskManager,
@@ -296,7 +287,6 @@
             PartitionMemoryEstimatorFactory partitionMemoryEstimatorFactory,
             TaskExecutionStats taskExecutionStats,
             QueryResourceManager queryResourceManager,
->>>>>>> 1f4a988a
             TableExecuteContextManager tableExecuteContextManager)
     {
         SqlQueryScheduler sqlQueryScheduler = new SqlQueryScheduler(
@@ -322,10 +312,6 @@
                 queryRecoveryManager,
                 stageTaskCounts,
                 isResume,
-<<<<<<< HEAD
-                tableExecuteContextManager);
-        sqlQueryScheduler.initialize();
-=======
                 exchangeManagerRegistry,
                 metadata,
                 coordinatorTaskManager,
@@ -339,7 +325,6 @@
         if (!(getRetryPolicy(queryStateMachine.getSession()) == TASK)) {
             sqlQueryScheduler.initialize();
         }
->>>>>>> 1f4a988a
         return sqlQueryScheduler;
     }
 
@@ -366,8 +351,6 @@
             QueryRecoveryManager queryRecoveryManager,
             Map<StageId, Integer> stageTaskCounts,
             boolean isResumeScheduler,
-<<<<<<< HEAD
-=======
             ExchangeManagerRegistry exchangeManagerRegistry,
             Metadata metadata,
             SqlTaskManager coordinatorTaskManager,
@@ -377,7 +360,6 @@
             PartitionMemoryEstimatorFactory partitionMemoryEstimatorFactory,
             TaskExecutionStats taskExecutionStats,
             QueryResourceManager queryResourceManager,
->>>>>>> 1f4a988a
             TableExecuteContextManager tableExecuteContextManager)
     {
         this.queryStateMachine = requireNonNull(queryStateMachine, "queryStateMachine is null");
@@ -411,46 +393,6 @@
         if (isResumeScheduler) {
             nodeScheduler.refreshNodeStates();
         }
-<<<<<<< HEAD
-        List<SqlStageExecution> stageExecutions = createStages(
-                (fragmentId, tasks, noMoreExchangeLocations) -> updateQueryOutputLocations(queryStateMachine, rootBufferId, tasks, noMoreExchangeLocations),
-                new AtomicInteger(),
-                locationFactory,
-                plan.withBucketToPartition(Optional.of(new int[1])),
-                nodeScheduler,
-                remoteTaskFactory,
-                session,
-                splitBatchSize,
-                (partitioningHandle, nodeCount) -> partitioningCache.computeIfAbsent(partitioningHandle, handle -> nodePartitioningManager.getNodePartitioningMap(session, handle, isRecoveryEnabled, nodeCount)),
-                nodePartitioningManager,
-                queryExecutor,
-                schedulerExecutor,
-                failureDetector,
-                nodeTaskMap,
-                stageSchedulerBuilder,
-                stageLinkageBuilder,
-                isRecoveryEnabled,
-                snapshotManager,
-                queryRecoveryManager,
-                stageTaskCounts,
-                isResumeScheduler,
-                tableExecuteContextManager);
-
-        SqlStageExecution rootStage = stageExecutions.get(0);
-        rootStage.setOutputBuffers(rootOutputBuffers);
-        this.rootStageId = rootStage.getStageId();
-
-        this.stages = stageExecutions.stream()
-                .collect(toImmutableMap(SqlStageExecution::getStageId, identity()));
-
-        if (SystemSessionProperties.isSnapshotEnabled(session)) {
-            // Recovery: add minimum number of tasks to task list in query snapshot manager, so that we don't complete prematurely,
-            // e.g. 1 task is schedule and finishes right away, before other tasks are scheduled, then snapshot manager may think
-            // snapshot is complete, because all known tasks are covered.
-            for (SqlStageExecution stage : stageExecutions) {
-                snapshotManager.addNewTask(new TaskId(stage.getStageId(), 0));
-                snapshotManager.setStageCompleteListener(stage.getStageId(), stage::OnSnapshotXCompleted);
-=======
 
         this.executor = queryExecutor;
         this.session = session;
@@ -505,7 +447,6 @@
                     snapshotManager.addNewTask(new TaskId(stage.getStageId(), 0, 0));
                     snapshotManager.setStageCompleteListener(stage.getStageId(), stage::OnSnapshotXCompleted);
                 }
->>>>>>> 1f4a988a
             }
         }
         else {
