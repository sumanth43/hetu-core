--- conflicted
+++ resolved
@@ -49,7 +49,6 @@
 import io.prestosql.memory.VersionedMemoryPoolId;
 import io.prestosql.metadata.Metadata;
 import io.prestosql.operator.ForScheduler;
-import io.prestosql.operator.TableExecuteContextManager;
 import io.prestosql.query.CachedSqlQueryExecution;
 import io.prestosql.query.CachedSqlQueryExecutionPlan;
 import io.prestosql.resourcemanager.QueryResourceManager;
@@ -190,8 +189,6 @@
     private final QueryRecoveryManager queryRecoveryManager;
     private final WarningCollector warningCollector;
     private final AtomicBoolean suspendedWithRecoveryManager = new AtomicBoolean();
-<<<<<<< HEAD
-=======
     private final ExchangeManagerRegistry exchangeManagerRegistry;
     private final SqlTaskManager coordinatorTaskManager;
     private final TaskSourceFactory taskSourceFactory;
@@ -204,7 +201,6 @@
     private PlanRoot plan;
 
     private AtomicInteger tryCount = new AtomicInteger(0);
->>>>>>> 1f4a988a
     private final TableExecuteContextManager tableExecuteContextManager;
 
     public SqlQueryExecution(
@@ -277,12 +273,9 @@
 
             this.stateMachine = requireNonNull(stateMachine, "stateMachine is null");
             this.stateStoreProvider = requireNonNull(stateStoreProvider, "stateStoreProvider is null");
-<<<<<<< HEAD
-=======
             this.exchangeManagerRegistry = requireNonNull(exchangeManagerRegistry, "exchangeManagerRegistry is null");
             this.queryResourceManager = requireNonNull(queryResourceManager, "queryResourceManager is null").createQueryResourceManager(stateMachine.getQueryId(), stateMachine.getSession(), stateMachine.getResourceGroup(), stateMachine.getResourceGroupManager());
 
->>>>>>> 1f4a988a
             this.tableExecuteContextManager = requireNonNull(tableExecuteContextManager, "tableExecuteContextManager is null");
             // clear dynamic filter tasks and data created for this query
             stateMachine.addStateChangeListener(state -> {
@@ -717,8 +710,6 @@
                 // Require same number of tasks to be scheduled, but do not require it if starting from beginning
                 snapshotId.isPresent() ? queryScheduler.get().getStageTaskCounts() : null,
                 true,
-<<<<<<< HEAD
-=======
                 exchangeManagerRegistry,
                 metadata,
                 coordinatorTaskManager,
@@ -728,7 +719,6 @@
                 partitionMemoryEstimatorFactory,
                 taskExecutionStats,
                 queryResourceManager,
->>>>>>> 1f4a988a
                 tableExecuteContextManager);
         if (snapshotId.isPresent() && snapshotId.getAsLong() != 0) {
             // Restore going to happen first, mark the restore state for all stages
@@ -1019,8 +1009,6 @@
                 queryRecoveryManager,
                 null,
                 false,
-<<<<<<< HEAD
-=======
                 exchangeManagerRegistry,
                 metadata,
                 coordinatorTaskManager,
@@ -1030,7 +1018,6 @@
                 partitionMemoryEstimatorFactory,
                 taskExecutionStats,
                 queryResourceManager,
->>>>>>> 1f4a988a
                 tableExecuteContextManager);
 
         queryScheduler.set(scheduler);
@@ -1307,9 +1294,6 @@
         private final HeuristicIndexerManager heuristicIndexerManager;
         private final StateStoreProvider stateStoreProvider;
         private final RecoveryUtils recoveryUtils;
-<<<<<<< HEAD
-        private final TableExecuteContextManager tableExecuteContextManager;
-=======
         private final ExchangeManagerRegistry exchangeManagerRegistry;
         private final SqlTaskManager coordinatorTaskManager;
         private final TaskSourceFactory taskSourceFactory;
@@ -1320,7 +1304,6 @@
         private final TableExecuteContextManager tableExecuteContextManager;
 
         private final QueryResourceManagerService queryResourceManagerService;
->>>>>>> 1f4a988a
 
         @Inject
         SqlQueryExecutionFactory(QueryManagerConfig config,
@@ -1349,8 +1332,6 @@
                 HeuristicIndexerManager heuristicIndexerManager,
                 StateStoreProvider stateStoreProvider,
                 RecoveryUtils recoveryUtils,
-<<<<<<< HEAD
-=======
                 ExchangeManagerRegistry exchangeManagerRegistry,
                 SqlTaskManager coordinatorTaskManager,
                 TaskSourceFactory taskSourceFactory,
@@ -1359,7 +1340,6 @@
                 PartitionMemoryEstimatorFactory partitionMemoryEstimatorFactory,
                 TaskExecutionStats taskExecutionStats,
                 QueryResourceManagerService queryResourceManagerService,
->>>>>>> 1f4a988a
                 TableExecuteContextManager tableExecuteContextManager)
         {
             requireNonNull(config, "config is null");
@@ -1388,10 +1368,7 @@
             this.heuristicIndexerManager = requireNonNull(heuristicIndexerManager, "heuristicIndexerManager is null");
             this.stateStoreProvider = requireNonNull(stateStoreProvider, "stateStoreProvider is null");
             this.recoveryUtils = requireNonNull(recoveryUtils, "recoveryUtils is null");
-<<<<<<< HEAD
-=======
             this.queryResourceManagerService = requireNonNull(queryResourceManagerService, "queryResourceManagerService is null");
->>>>>>> 1f4a988a
             this.tableExecuteContextManager = requireNonNull(tableExecuteContextManager, "tableExecuteContextManager is null");
             this.loadConfigToService(hetuConfig);
             if (hetuConfig.isExecutionPlanCacheEnabled()) {
@@ -1461,8 +1438,6 @@
                     heuristicIndexerManager,
                     stateStoreProvider,
                     recoveryUtils,
-<<<<<<< HEAD
-=======
                     exchangeManagerRegistry,
                     coordinatorTaskManager,
                     taskSourceFactory,
@@ -1471,7 +1446,6 @@
                     partitionMemoryEstimatorFactory,
                     taskExecutionStats,
                     queryResourceManagerService,
->>>>>>> 1f4a988a
                     tableExecuteContextManager);
         }
     }
