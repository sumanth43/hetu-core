/*
 * Licensed under the Apache License, Version 2.0 (the "License");
 * you may not use this file except in compliance with the License.
 * You may obtain a copy of the License at
 *
 *     http://www.apache.org/licenses/LICENSE-2.0
 *
 * Unless required by applicable law or agreed to in writing, software
 * distributed under the License is distributed on an "AS IS" BASIS,
 * WITHOUT WARRANTIES OR CONDITIONS OF ANY KIND, either express or implied.
 * See the License for the specific language governing permissions and
 * limitations under the License.
 */
package io.prestosql.operator;

import com.google.common.annotations.VisibleForTesting;
import com.google.common.collect.ImmutableList;
import com.google.common.util.concurrent.ListenableFuture;
import io.airlift.slice.Slice;
import io.airlift.slice.Slices;
import io.airlift.units.Duration;
import io.prestosql.Session;
import io.prestosql.execution.TableExecuteContext;
import io.prestosql.execution.TableExecuteContextManager;
import io.prestosql.operator.OperationTimer.OperationTiming;
import io.prestosql.snapshot.SingleInputSnapshotState;
import io.prestosql.spi.Page;
import io.prestosql.spi.PageBuilder;
import io.prestosql.spi.QueryId;
import io.prestosql.spi.block.Block;
import io.prestosql.spi.connector.ConnectorOutputMetadata;
import io.prestosql.spi.plan.PlanNodeId;
import io.prestosql.spi.snapshot.BlockEncodingSerdeProvider;
import io.prestosql.spi.snapshot.RestorableConfig;
import io.prestosql.spi.statistics.ComputedStatistics;
import io.prestosql.spi.type.Type;
import io.prestosql.sql.planner.TableExecuteContext;
import io.prestosql.sql.planner.plan.StatisticAggregationsDescriptor;

import java.io.Serializable;
import java.util.ArrayList;
import java.util.Collection;
import java.util.List;
import java.util.Optional;

import static com.google.common.base.Preconditions.checkState;
import static com.google.common.base.Verify.verify;
import static io.prestosql.SystemSessionProperties.isStatisticsCpuTimerEnabled;
import static io.prestosql.operator.TableWriterOperator.FRAGMENT_CHANNEL;
import static io.prestosql.operator.TableWriterOperator.ROW_COUNT_CHANNEL;
import static io.prestosql.spi.type.BigintType.BIGINT;
import static io.prestosql.spi.type.VarbinaryType.VARBINARY;
import static java.util.Objects.requireNonNull;
import static java.util.concurrent.TimeUnit.NANOSECONDS;

@RestorableConfig(uncapturedFields = {"tableFinisher", "descriptor", "outputMetadata", "snapshotState"})
public class TableFinishOperator
        implements Operator
{
    public static final List<Type> TYPES = ImmutableList.of(BIGINT);

    public static class TableFinishOperatorFactory
            implements OperatorFactory
    {
        private final TableExecuteContextManager tableExecuteContextManager;
        private final int operatorId;
        private final PlanNodeId planNodeId;
        private final TableFinisher tableFinisher;
        private final OperatorFactory statisticsAggregationOperatorFactory;
        private final StatisticAggregationsDescriptor<Integer> descriptor;
        private final Session session;
        private boolean closed;

        public TableFinishOperatorFactory(
                int operatorId,
                PlanNodeId planNodeId,
                TableFinisher tableFinisher,
                OperatorFactory statisticsAggregationOperatorFactory,
                StatisticAggregationsDescriptor<Integer> descriptor,
                TableExecuteContextManager tableExecuteContextManager,
                Session session)
        {
            this.operatorId = operatorId;
            this.planNodeId = requireNonNull(planNodeId, "planNodeId is null");
            this.tableFinisher = requireNonNull(tableFinisher, "tableFinisher is null");
            this.statisticsAggregationOperatorFactory = requireNonNull(statisticsAggregationOperatorFactory, "statisticsAggregationOperatorFactory is null");
            this.descriptor = requireNonNull(descriptor, "descriptor is null");
            this.tableExecuteContextManager = requireNonNull(tableExecuteContextManager, "tableExecuteContextManager is null");
            this.session = requireNonNull(session, "session is null");
        }

        @Override
        public Operator createOperator(DriverContext driverContext)
        {
            checkState(!closed, "Factory is already closed");
            OperatorContext context = driverContext.addOperatorContext(operatorId, planNodeId, TableFinishOperator.class.getSimpleName());
            Operator aggregationOperator = statisticsAggregationOperatorFactory.createOperator(driverContext);
            boolean cpuTimerEnabled = !(aggregationOperator instanceof DevNullOperator) && isStatisticsCpuTimerEnabled(session);
            QueryId queryId = driverContext.getPipelineContext().getTaskContext().getQueryContext().getQueryId();
<<<<<<< HEAD
            TableExecuteContext tableExecuteContext = tableExecuteContextManager.getTableExecuteContextForQuery(queryId);
            return new TableFinishOperator(context, tableFinisher, aggregationOperator, descriptor, tableExecuteContext, cpuTimerEnabled);
=======
            TableExecuteContext tableExecuteContextForQuery = tableExecuteContextManager.getTableExecuteContextForQuery(queryId);
            return new TableFinishOperator(context, tableFinisher, aggregationOperator, descriptor, tableExecuteContextForQuery, cpuTimerEnabled);
>>>>>>> 1f4a988a
        }

        @Override
        public void noMoreOperators()
        {
            closed = true;
        }

        @Override
        public OperatorFactory duplicate()
        {
            return new TableFinishOperatorFactory(operatorId, planNodeId, tableFinisher, statisticsAggregationOperatorFactory, descriptor, tableExecuteContextManager, session);
        }
    }

    private enum State
    {
        RUNNING, FINISHING, FINISHED
    }

    private final OperatorContext operatorContext;
    private final TableFinisher tableFinisher;
    private final Operator statisticsAggregationOperator;
    private final StatisticAggregationsDescriptor<Integer> descriptor;

    private State state = State.RUNNING;
    private long rowCount;
    private Optional<ConnectorOutputMetadata> outputMetadata = Optional.empty();
    private final List<Slice> fragment = new ArrayList<>();
    private final List<ComputedStatistics> computedStatistics = new ArrayList<>();

    private final OperationTiming statisticsTiming = new OperationTiming();
    private final boolean statisticsCpuTimerEnabled;

    private final TableExecuteContext tableExecuteContext;

    private final SingleInputSnapshotState snapshotState;

    public TableFinishOperator(
            OperatorContext operatorContext,
            TableFinisher tableFinisher,
            Operator statisticsAggregationOperator,
            StatisticAggregationsDescriptor<Integer> descriptor,
            TableExecuteContext tableExecuteContext,
            boolean statisticsCpuTimerEnabled)
    {
        this.operatorContext = requireNonNull(operatorContext, "operatorContext is null");
        this.tableFinisher = requireNonNull(tableFinisher, "tableCommitter is null");
        this.statisticsAggregationOperator = requireNonNull(statisticsAggregationOperator, "statisticsAggregationOperator is null");
        this.descriptor = requireNonNull(descriptor, "descriptor is null");
        this.statisticsCpuTimerEnabled = statisticsCpuTimerEnabled;
        this.snapshotState = operatorContext.isSnapshotEnabled() ? SingleInputSnapshotState.forOperator(this, operatorContext) : null;
        this.tableExecuteContext = requireNonNull(tableExecuteContext, "tableExecuteContext is null");
        operatorContext.setInfoSupplier(this::getInfo);
    }

    @Override
    public OperatorContext getOperatorContext()
    {
        return operatorContext;
    }

    @Override
    public void finish()
    {
        OperationTimer timer = new OperationTimer(statisticsCpuTimerEnabled);
        statisticsAggregationOperator.finish();
        timer.end(statisticsTiming);

        if (state == State.RUNNING) {
            state = State.FINISHING;
        }
    }

    @Override
    public boolean isFinished()
    {
        if (snapshotState != null && snapshotState.hasMarker()) {
            // Snapshot: there are pending markers. Need to send them out before finishing this operator.
            return false;
        }

        if (state == State.FINISHED) {
            verify(statisticsAggregationOperator.isFinished());
            return true;
        }
        return false;
    }

    @Override
    public ListenableFuture<?> isBlocked()
    {
        return statisticsAggregationOperator.isBlocked();
    }

    @Override
    public boolean needsInput()
    {
        if (state != State.RUNNING) {
            return false;
        }
        return statisticsAggregationOperator.needsInput();
    }

    @Override
    public void addInput(Page page)
    {
        requireNonNull(page, "page is null");
        checkState(state == State.RUNNING, "Operator is %s", state);

        if (snapshotState != null) {
            if (snapshotState.processPage(page)) {
                return;
            }
        }

        Block rowCountBlock = page.getBlock(ROW_COUNT_CHANNEL);
        Block fragmentBlock = page.getBlock(FRAGMENT_CHANNEL);
        for (int position = 0; position < page.getPositionCount(); position++) {
            if (!rowCountBlock.isNull(position)) {
                rowCount += BIGINT.getLong(rowCountBlock, position);
            }
            if (!fragmentBlock.isNull(position)) {
                fragment.add(VARBINARY.getSlice(fragmentBlock, position));
            }
        }

        extractStatisticsRows(page).ifPresent(statisticsPage -> {
            OperationTimer timer = new OperationTimer(statisticsCpuTimerEnabled);
            statisticsAggregationOperator.addInput(statisticsPage);
            timer.end(statisticsTiming);
        });
    }

    private static Optional<Page> extractStatisticsRows(Page page)
    {
        int statisticsPositionCount = 0;
        for (int position = 0; position < page.getPositionCount(); position++) {
            if (isStatisticsPosition(page, position)) {
                statisticsPositionCount++;
            }
        }

        if (statisticsPositionCount == 0) {
            return Optional.empty();
        }

        if (statisticsPositionCount == page.getPositionCount()) {
            return Optional.of(page);
        }

        int selectedPositionsIndex = 0;
        int[] selectedPositions = new int[statisticsPositionCount];
        for (int position = 0; position < page.getPositionCount(); position++) {
            if (isStatisticsPosition(page, position)) {
                selectedPositions[selectedPositionsIndex] = position;
                selectedPositionsIndex++;
            }
        }

        Block[] blocks = new Block[page.getChannelCount()];
        for (int channel = 0; channel < page.getChannelCount(); channel++) {
            blocks[channel] = page.getBlock(channel).getPositions(selectedPositions, 0, statisticsPositionCount);
        }
        return Optional.of(new Page(statisticsPositionCount, blocks));
    }

    /**
     * Both the statistics and the row_count + fragments are transferred over the same communication
     * link between the TableWriterOperator and the TableFinishOperator. Thus the multiplexing is needed.
     * <p>
     * The transferred page layout looks like:
     * <p>
     * [[row_count_channel], [fragment_channel], [statistic_channel_1] ... [statistic_channel_N]]
     * <p>
     * [row_count_channel] - contains number of rows processed by a TableWriterOperator instance
     * [fragment_channel] - contains arbitrary binary data provided by the ConnectorPageSink#finish for
     * the further post processing on the coordinator
     * <p>
     * [statistic_channel_1] ... [statistic_channel_N] - contain pre-aggregated statistics computed by the
     * statistics aggregation operator within the
     * TableWriterOperator
     * <p>
     * Since the final aggregation operator in the TableFinishOperator doesn't know what to do with the
     * first two channels, those must be pruned. For the convenience we never set both, the
     * [row_count_channel] + [fragment_channel] and the [statistic_channel_1] ... [statistic_channel_N].
     * <p>
     * If this is a row that holds statistics - the [row_count_channel] + [fragment_channel] will be NULL.
     * <p>
     * It this is a row that holds the row count or the fragment - all the statistics channels will be set
     * to NULL.
     * <p>
     * Since neither [row_count_channel] or [fragment_channel] cannot hold the NULL value naturally, by
     * checking isNull on these two channels we can determine if this is a row that contains statistics.
     */
    private static boolean isStatisticsPosition(Page page, int position)
    {
        return page.getBlock(ROW_COUNT_CHANNEL).isNull(position) && page.getBlock(FRAGMENT_CHANNEL).isNull(position);
    }

    @Override
    public Page getOutput()
    {
        if (snapshotState != null) {
            Page marker = snapshotState.nextMarker();
            if (marker != null) {
                return marker;
            }
        }

        if (!isBlocked().isDone()) {
            return null;
        }

        if (!statisticsAggregationOperator.isFinished()) {
            verify(statisticsAggregationOperator.isBlocked().isDone(), "aggregation operator should not be blocked");

            OperationTimer timer = new OperationTimer(statisticsCpuTimerEnabled);
            Page page = statisticsAggregationOperator.getOutput();
            timer.end(statisticsTiming);

            if (page == null) {
                return null;
            }
            for (int position = 0; position < page.getPositionCount(); position++) {
                computedStatistics.add(getComputedStatistics(page, position));
            }
            return null;
        }

        if (state != State.FINISHING) {
            return null;
        }
        state = State.FINISHED;

        outputMetadata = tableFinisher.finishTable(ImmutableList.copyOf(fragment), ImmutableList.copyOf(computedStatistics), tableExecuteContext);

        // output page will only be constructed once,
        // so a new PageBuilder is constructed (instead of using PageBuilder.reset)
        PageBuilder page = new PageBuilder(1, TYPES);
        page.declarePosition();
        BIGINT.writeLong(page.getBlockBuilder(0), rowCount);
        return page.build();
    }

    @Override
    public Page pollMarker()
    {
        return snapshotState.nextMarker();
    }

    private ComputedStatistics getComputedStatistics(Page page, int position)
    {
        ImmutableList.Builder<String> groupingColumns = ImmutableList.builder();
        ImmutableList.Builder<Block> groupingValues = ImmutableList.builder();
        descriptor.getGrouping().forEach((column, channel) -> {
            groupingColumns.add(column);
            groupingValues.add(page.getBlock(channel).getSingleValueBlock(position));
        });

        ComputedStatistics.Builder statistics = ComputedStatistics.builder(groupingColumns.build(), groupingValues.build());

        descriptor.getTableStatistics().forEach((type, channel) ->
                statistics.addTableStatistic(type, page.getBlock(channel).getSingleValueBlock(position)));

        descriptor.getColumnStatistics().forEach((metadata, channel) -> statistics.addColumnStatistic(metadata, page.getBlock(channel).getSingleValueBlock(position)));

        return statistics.build();
    }

    @VisibleForTesting
    TableFinishInfo getInfo()
    {
        return new TableFinishInfo(
                outputMetadata,
                new Duration(statisticsTiming.getWallNanos(), NANOSECONDS).convertToMostSuccinctTimeUnit(),
                new Duration(statisticsTiming.getCpuNanos(), NANOSECONDS).convertToMostSuccinctTimeUnit());
    }

    @Override
    public void close()
            throws Exception
    {
        if (snapshotState != null) {
            snapshotState.close();
        }
        statisticsAggregationOperator.close();
    }

    public interface TableFinisher
    {
        Optional<ConnectorOutputMetadata> finishTable(Collection<Slice> fragments, Collection<ComputedStatistics> computedStatistics, TableExecuteContext tableExecuteContext);
    }

    @Override
    public Object capture(BlockEncodingSerdeProvider serdeProvider)
    {
        TableFinishOperatorState myState = new TableFinishOperatorState();
        myState.operatorContext = operatorContext.capture(serdeProvider);
        myState.statisticsAggregationOperator = statisticsAggregationOperator.capture(serdeProvider);
        myState.state = state.toString();
        myState.rowCount = rowCount;
        myState.fragment = new byte[fragment.size()][];
        for (int i = 0; i < fragment.size(); i++) {
            myState.fragment[i] = fragment.get(i).getBytes();
        }
        myState.computedStatistics = new Object[computedStatistics.size()];
        for (int i = 0; i < computedStatistics.size(); i++) {
            myState.computedStatistics[i] = computedStatistics.get(i).capture(serdeProvider);
        }
        myState.statisticsTiming = statisticsTiming.capture(serdeProvider);
        return myState;
    }

    @Override
    public void restore(Object state, BlockEncodingSerdeProvider serdeProvider)
    {
        TableFinishOperatorState myState = (TableFinishOperatorState) state;
        this.operatorContext.restore(myState.operatorContext, serdeProvider);
        this.statisticsAggregationOperator.restore(myState.statisticsAggregationOperator, serdeProvider);
        this.state = State.valueOf(myState.state);
        this.rowCount = myState.rowCount;
        this.fragment.clear();
        for (int i = 0; i < myState.fragment.length; i++) {
            fragment.add(Slices.wrappedBuffer(myState.fragment[i]));
        }
        this.computedStatistics.clear();
        for (int i = 0; i < myState.computedStatistics.length; i++) {
            computedStatistics.add(ComputedStatistics.restoreComputedStatistics(myState.computedStatistics[i], serdeProvider));
        }
        this.statisticsTiming.restore(myState.statisticsTiming, serdeProvider);
    }

    private static class TableFinishOperatorState
            implements Serializable
    {
        private Object operatorContext;
        private Object statisticsAggregationOperator;
        private String state;
        private long rowCount;
        private byte[][] fragment;
        private Object[] computedStatistics;
        private Object statisticsTiming;
    }
}<|MERGE_RESOLUTION|>--- conflicted
+++ resolved
@@ -34,7 +34,6 @@
 import io.prestosql.spi.snapshot.RestorableConfig;
 import io.prestosql.spi.statistics.ComputedStatistics;
 import io.prestosql.spi.type.Type;
-import io.prestosql.sql.planner.TableExecuteContext;
 import io.prestosql.sql.planner.plan.StatisticAggregationsDescriptor;
 
 import java.io.Serializable;
@@ -97,13 +96,8 @@
             Operator aggregationOperator = statisticsAggregationOperatorFactory.createOperator(driverContext);
             boolean cpuTimerEnabled = !(aggregationOperator instanceof DevNullOperator) && isStatisticsCpuTimerEnabled(session);
             QueryId queryId = driverContext.getPipelineContext().getTaskContext().getQueryContext().getQueryId();
-<<<<<<< HEAD
-            TableExecuteContext tableExecuteContext = tableExecuteContextManager.getTableExecuteContextForQuery(queryId);
-            return new TableFinishOperator(context, tableFinisher, aggregationOperator, descriptor, tableExecuteContext, cpuTimerEnabled);
-=======
             TableExecuteContext tableExecuteContextForQuery = tableExecuteContextManager.getTableExecuteContextForQuery(queryId);
             return new TableFinishOperator(context, tableFinisher, aggregationOperator, descriptor, tableExecuteContextForQuery, cpuTimerEnabled);
->>>>>>> 1f4a988a
         }
 
         @Override
