/*
 * Licensed under the Apache License, Version 2.0 (the "License");
 * you may not use this file except in compliance with the License.
 * You may obtain a copy of the License at
 *
 *     http://www.apache.org/licenses/LICENSE-2.0
 *
 * Unless required by applicable law or agreed to in writing, software
 * distributed under the License is distributed on an "AS IS" BASIS,
 * WITHOUT WARRANTIES OR CONDITIONS OF ANY KIND, either express or implied.
 * See the License for the specific language governing permissions and
 * limitations under the License.
 */
package io.prestosql.execution;

import com.google.common.collect.ImmutableList;
import com.google.common.collect.ImmutableMap;
import io.airlift.json.ObjectMapperProvider;
import io.airlift.node.NodeInfo;
import io.prestosql.cost.StatsAndCosts;
import io.prestosql.cube.CubeManager;
import io.prestosql.dynamicfilter.DynamicFilterCacheManager;
import io.prestosql.event.SplitMonitor;
import io.prestosql.eventlistener.EventListenerManager;
import io.prestosql.exchange.ExchangeHandleResolver;
import io.prestosql.exchange.ExchangeManagerRegistry;
import io.prestosql.execution.TestSqlTaskManager.MockExchangeClientSupplier;
import io.prestosql.execution.buffer.OutputBuffers;
import io.prestosql.execution.scheduler.LegacyNetworkTopology;
import io.prestosql.execution.scheduler.NodeScheduler;
import io.prestosql.execution.scheduler.NodeSchedulerConfig;
import io.prestosql.filesystem.FileSystemClientManager;
import io.prestosql.heuristicindex.HeuristicIndexerManager;
import io.prestosql.index.IndexManager;
import io.prestosql.metadata.InMemoryNodeManager;
import io.prestosql.metadata.Metadata;
import io.prestosql.metadata.Split;
import io.prestosql.metastore.HetuMetaStoreManager;
import io.prestosql.operator.LookupJoinOperators;
import io.prestosql.operator.PagesIndex;
import io.prestosql.operator.index.IndexJoinLookupStats;
import io.prestosql.seedstore.SeedStoreManager;
import io.prestosql.spi.connector.CatalogName;
import io.prestosql.spi.operator.ReuseExchangeOperator;
import io.prestosql.spi.plan.PlanNodeId;
import io.prestosql.spi.plan.Symbol;
import io.prestosql.spi.plan.TableScanNode;
import io.prestosql.spiller.GenericSpillerFactory;
import io.prestosql.split.PageSinkManager;
import io.prestosql.split.PageSourceManager;
import io.prestosql.sql.analyzer.FeaturesConfig;
import io.prestosql.sql.gen.ExpressionCompiler;
import io.prestosql.sql.gen.JoinCompiler;
import io.prestosql.sql.gen.JoinFilterFunctionCompiler;
import io.prestosql.sql.gen.OrderingCompiler;
import io.prestosql.sql.gen.PageFunctionCompiler;
import io.prestosql.sql.parser.SqlParser;
import io.prestosql.sql.planner.LocalExecutionPlanner;
import io.prestosql.sql.planner.NodePartitioningManager;
import io.prestosql.sql.planner.Partitioning;
import io.prestosql.sql.planner.PartitioningScheme;
import io.prestosql.sql.planner.PlanFragment;
import io.prestosql.sql.planner.TypeAnalyzer;
import io.prestosql.sql.planner.plan.PlanFragmentId;
import io.prestosql.statestore.LocalStateStoreProvider;
import io.prestosql.statestore.StateStoreProvider;
import io.prestosql.statestore.listener.StateStoreListenerManager;
import io.prestosql.testing.TestingMetadata.TestingColumnHandle;
import io.prestosql.testing.TestingSplit;
import io.prestosql.util.FinalizerService;

import java.util.List;
import java.util.Optional;
import java.util.OptionalInt;
import java.util.UUID;

import static io.prestosql.SessionTestUtils.TEST_SESSION;
import static io.prestosql.metadata.MetadataManager.createTestMetadataManager;
import static io.prestosql.operator.StageExecutionDescriptor.ungroupedExecution;
import static io.prestosql.spi.type.BigintType.BIGINT;
import static io.prestosql.spi.type.VarcharType.VARCHAR;
import static io.prestosql.sql.planner.SystemPartitioningHandle.SINGLE_DISTRIBUTION;
import static io.prestosql.sql.planner.SystemPartitioningHandle.SOURCE_DISTRIBUTION;
import static io.prestosql.testing.TestingHandles.TEST_TABLE_HANDLE;

public final class TaskTestUtils
{
    private TaskTestUtils()
    {
    }

    public static final PlanNodeId TABLE_SCAN_NODE_ID = new PlanNodeId("tableScan");

    private static final CatalogName CONNECTOR_ID = TEST_TABLE_HANDLE.getCatalogName();

    public static final ScheduledSplit SPLIT = new ScheduledSplit(0, TABLE_SCAN_NODE_ID, new Split(CONNECTOR_ID, TestingSplit.createLocalSplit(), Lifespan.taskWide()));

    public static final ImmutableList<TaskSource> EMPTY_SOURCES = ImmutableList.of();

    public static final Symbol SYMBOL = new Symbol("column");

    public static final PlanFragment PLAN_FRAGMENT = new PlanFragment(
            new PlanFragmentId("fragment"),
            TableScanNode.newInstance(
                    TABLE_SCAN_NODE_ID,
                    TEST_TABLE_HANDLE,
                    ImmutableList.of(SYMBOL),
                    ImmutableMap.of(SYMBOL, new TestingColumnHandle("column", 0, BIGINT)),
                    ReuseExchangeOperator.STRATEGY.REUSE_STRATEGY_DEFAULT,
                    new UUID(0, 0),
                    0,
                    false),
            ImmutableMap.of(SYMBOL, VARCHAR),
            SOURCE_DISTRIBUTION,
            ImmutableList.of(TABLE_SCAN_NODE_ID),
            new PartitioningScheme(Partitioning.create(SINGLE_DISTRIBUTION, ImmutableList.of()), ImmutableList.of(SYMBOL))
                    .withBucketToPartition(Optional.of(new int[1])),
            ungroupedExecution(),
            StatsAndCosts.empty(),
            Optional.empty(),
            Optional.empty(),
            Optional.empty());

    public static LocalExecutionPlanner createTestingPlanner()
    {
        Metadata metadata = createTestMetadataManager();

        PageSourceManager pageSourceManager = new PageSourceManager();
        HetuMetaStoreManager hetuMetaStoreManager = new HetuMetaStoreManager();
        FeaturesConfig featuresConfig = new FeaturesConfig();
        CubeManager cubeManager = new CubeManager(featuresConfig, hetuMetaStoreManager);
        pageSourceManager.addConnectorPageSourceProvider(CONNECTOR_ID, new TestingPageSourceProvider());

        // we don't start the finalizer so nothing will be collected, which is ok for a test
        FinalizerService finalizerService = new FinalizerService();

        NodeScheduler nodeScheduler = new NodeScheduler(
                new LegacyNetworkTopology(),
                new InMemoryNodeManager(),
                new NodeSchedulerConfig().setIncludeCoordinator(true),
                new NodeTaskMap(finalizerService));
        NodePartitioningManager nodePartitioningManager = new NodePartitioningManager(nodeScheduler);

        PageFunctionCompiler pageFunctionCompiler = new PageFunctionCompiler(metadata, 0);
        NodeInfo nodeInfo = new NodeInfo("test");

        FileSystemClientManager fileSystemClientManager = new FileSystemClientManager();
        SeedStoreManager seedStoreManager = new SeedStoreManager(fileSystemClientManager);
        StateStoreProvider stateStoreProvider = new LocalStateStoreProvider(seedStoreManager);
        HeuristicIndexerManager heuristicIndexerManager = new HeuristicIndexerManager(new FileSystemClientManager(), new HetuMetaStoreManager());
        TableExecuteContextManager tableExecuteContextManager = new TableExecuteContextManager();

        return new LocalExecutionPlanner(
                metadata,
                new TypeAnalyzer(new SqlParser(), metadata),
                Optional.empty(),
                pageSourceManager,
                new IndexManager(),
                nodePartitioningManager,
                new PageSinkManager(),
                new MockExchangeClientSupplier(),
                new ExpressionCompiler(metadata, pageFunctionCompiler),
                pageFunctionCompiler,
                new JoinFilterFunctionCompiler(metadata),
                new IndexJoinLookupStats(),
                new TaskManagerConfig(),
                new GenericSpillerFactory((types, spillContext, memoryContext, isSingleSessionSpiller, isSnapshotEnabled, queryId, isSpillToHdfs) -> {
                    throw new UnsupportedOperationException();
                }),
                (types, spillContext, memoryContext, isSingleSessionSpiller, isSnapshotEnabled, queryId, isSpillToHdfs) -> {
                    throw new UnsupportedOperationException();
                },
                (types, partitionFunction, spillContext, memoryContext, isSingleSessionSpiller, isSnapshotEnabled, queryId) -> {
                    throw new UnsupportedOperationException();
                },
                new PagesIndex.TestingFactory(false),
                new JoinCompiler(metadata),
                new LookupJoinOperators(),
                new OrderingCompiler(),
                nodeInfo,
                stateStoreProvider,
                new StateStoreListenerManager(stateStoreProvider),
                new DynamicFilterCacheManager(),
                heuristicIndexerManager,
<<<<<<< HEAD
                null,
                cubeManager);
=======
                cubeManager,
                new ExchangeManagerRegistry(new ExchangeHandleResolver()),
                tableExecuteContextManager);
>>>>>>> 1f4a988a
    }

    public static TaskInfo updateTask(SqlTask sqlTask, List<TaskSource> taskSources, OutputBuffers outputBuffers)
    {
        return sqlTask.updateTask(TEST_SESSION, Optional.of(PLAN_FRAGMENT), taskSources, outputBuffers, OptionalInt.empty(), Optional.empty(), null, 1);
    }

    public static SplitMonitor createTestSplitMonitor()
    {
        return new SplitMonitor(
                new EventListenerManager(),
                new ObjectMapperProvider().get());
    }
}<|MERGE_RESOLUTION|>--- conflicted
+++ resolved
@@ -182,14 +182,9 @@
                 new StateStoreListenerManager(stateStoreProvider),
                 new DynamicFilterCacheManager(),
                 heuristicIndexerManager,
-<<<<<<< HEAD
-                null,
-                cubeManager);
-=======
                 cubeManager,
                 new ExchangeManagerRegistry(new ExchangeHandleResolver()),
                 tableExecuteContextManager);
->>>>>>> 1f4a988a
     }
 
     public static TaskInfo updateTask(SqlTask sqlTask, List<TaskSource> taskSources, OutputBuffers outputBuffers)
