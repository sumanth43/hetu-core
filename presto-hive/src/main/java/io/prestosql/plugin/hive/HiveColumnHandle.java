--- conflicted
+++ resolved
@@ -46,11 +46,8 @@
 public class HiveColumnHandle
         implements ColumnHandle
 {
-<<<<<<< HEAD
-=======
     private static final int INSTANCE_SIZE = ClassLayout.parseClass(HiveColumnHandle.class).instanceSize();
 
->>>>>>> 1f4a988a
     public static final int UPDATE_ROW_ID_COLUMN_INDEX = -16;
     public static final int PATH_COLUMN_INDEX = -11;
     public static final String PATH_COLUMN_NAME = "$path";
