--- conflicted
+++ resolved
@@ -1459,10 +1459,6 @@
         requireNonNull(tableName, "tableName is null");
         requireNonNull(partitionColumns, "partitionColumns is null");
         requireNonNull(partitionValues, "partitionValues is null");
-<<<<<<< HEAD
-        //todo xjp
-=======
->>>>>>> 1f4a988a
         String providedPartitionName = makePartName(partitionColumns, partitionValues);
         invalidatePartitionCache(schemaName, tableName, partitionNameToCheck -> Stream.of(partitionNameToCheck).map(value -> value.equals(providedPartitionName)).findFirst().orElse(false));
     }
